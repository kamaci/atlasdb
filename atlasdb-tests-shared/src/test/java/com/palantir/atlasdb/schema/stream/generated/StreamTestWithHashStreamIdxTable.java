package com.palantir.atlasdb.schema.stream.generated;

import java.util.Arrays;
import java.util.Collection;
import java.util.EnumSet;
import java.util.HashSet;
import java.util.Iterator;
import java.util.List;
import java.util.Map;
import java.util.Map.Entry;
import java.util.Set;
import java.util.SortedMap;
import java.util.concurrent.Callable;
import java.util.concurrent.ExecutorService;
import java.util.concurrent.TimeUnit;

import javax.annotation.Generated;


import com.google.common.base.Function;
import com.google.common.base.Joiner;
import com.google.common.base.MoreObjects;
import com.google.common.base.Objects;
import com.google.common.base.Optional;
import com.google.common.base.Supplier;
import com.google.common.collect.ArrayListMultimap;
import com.google.common.collect.Collections2;
import com.google.common.collect.ComparisonChain;
import com.google.common.collect.HashMultimap;
import com.google.common.collect.ImmutableList;
import com.google.common.collect.ImmutableMap;
import com.google.common.collect.ImmutableMultimap;
import com.google.common.collect.ImmutableSet;
import com.google.common.collect.Iterables;
import com.google.common.collect.Iterators;
import com.google.common.collect.Lists;
import com.google.common.collect.Maps;
import com.google.common.collect.Multimap;
import com.google.common.collect.Multimaps;
import com.google.common.collect.Sets;
import com.google.common.hash.Hashing;
import com.google.common.primitives.Bytes;
import com.google.common.primitives.UnsignedBytes;
import com.google.protobuf.InvalidProtocolBufferException;
import com.palantir.atlasdb.compress.CompressionUtils;
import com.palantir.atlasdb.encoding.PtBytes;
import com.palantir.atlasdb.keyvalue.api.Cell;
import com.palantir.atlasdb.keyvalue.api.ColumnRangeSelection;
import com.palantir.atlasdb.keyvalue.api.ColumnRangeSelections;
import com.palantir.atlasdb.keyvalue.api.ColumnSelection;
import com.palantir.atlasdb.keyvalue.api.Namespace;
import com.palantir.atlasdb.keyvalue.api.Prefix;
import com.palantir.atlasdb.keyvalue.api.RangeRequest;
import com.palantir.atlasdb.keyvalue.api.RowResult;
import com.palantir.atlasdb.keyvalue.api.SizedColumnRangeSelection;
import com.palantir.atlasdb.keyvalue.api.TableReference;
import com.palantir.atlasdb.keyvalue.impl.Cells;
import com.palantir.atlasdb.ptobject.EncodingUtils;
import com.palantir.atlasdb.table.api.AtlasDbDynamicMutableExpiringTable;
import com.palantir.atlasdb.table.api.AtlasDbDynamicMutablePersistentTable;
import com.palantir.atlasdb.table.api.AtlasDbMutableExpiringTable;
import com.palantir.atlasdb.table.api.AtlasDbMutablePersistentTable;
import com.palantir.atlasdb.table.api.AtlasDbNamedExpiringSet;
import com.palantir.atlasdb.table.api.AtlasDbNamedMutableTable;
import com.palantir.atlasdb.table.api.AtlasDbNamedPersistentSet;
import com.palantir.atlasdb.table.api.ColumnValue;
import com.palantir.atlasdb.table.api.TypedRowResult;
import com.palantir.atlasdb.table.description.ColumnValueDescription.Compression;
import com.palantir.atlasdb.table.description.ValueType;
import com.palantir.atlasdb.table.generation.ColumnValues;
import com.palantir.atlasdb.table.generation.Descending;
import com.palantir.atlasdb.table.generation.NamedColumnValue;
import com.palantir.atlasdb.transaction.api.AtlasDbConstraintCheckingMode;
import com.palantir.atlasdb.transaction.api.ConstraintCheckingTransaction;
import com.palantir.atlasdb.transaction.api.Transaction;
import com.palantir.common.base.AbortingVisitor;
import com.palantir.common.base.AbortingVisitors;
import com.palantir.common.base.BatchingVisitable;
import com.palantir.common.base.BatchingVisitableView;
import com.palantir.common.base.BatchingVisitables;
import com.palantir.common.base.Throwables;
import com.palantir.common.collect.IterableView;
import com.palantir.common.persist.Persistable;
import com.palantir.common.persist.Persistable.Hydrator;
import com.palantir.common.persist.Persistables;
import com.palantir.common.proxy.AsyncProxy;
import com.palantir.util.AssertUtils;
import com.palantir.util.crypto.Sha256Hash;


@Generated("com.palantir.atlasdb.table.description.render.TableRenderer")
public final class StreamTestWithHashStreamIdxTable implements
        AtlasDbDynamicMutableExpiringTable<StreamTestWithHashStreamIdxTable.StreamTestWithHashStreamIdxRow,
                                              StreamTestWithHashStreamIdxTable.StreamTestWithHashStreamIdxColumn,
                                              StreamTestWithHashStreamIdxTable.StreamTestWithHashStreamIdxColumnValue,
                                              StreamTestWithHashStreamIdxTable.StreamTestWithHashStreamIdxRowResult> {
    private final Transaction t;
    private final List<StreamTestWithHashStreamIdxTrigger> triggers;
    private final static String rawTableName = "stream_test_with_hash_stream_idx";
    private final TableReference tableRef;
    private final static ColumnSelection allColumns = ColumnSelection.all();

    static StreamTestWithHashStreamIdxTable of(Transaction t, Namespace namespace) {
        return new StreamTestWithHashStreamIdxTable(t, namespace, ImmutableList.<StreamTestWithHashStreamIdxTrigger>of());
    }

    static StreamTestWithHashStreamIdxTable of(Transaction t, Namespace namespace, StreamTestWithHashStreamIdxTrigger trigger, StreamTestWithHashStreamIdxTrigger... triggers) {
        return new StreamTestWithHashStreamIdxTable(t, namespace, ImmutableList.<StreamTestWithHashStreamIdxTrigger>builder().add(trigger).add(triggers).build());
    }

    static StreamTestWithHashStreamIdxTable of(Transaction t, Namespace namespace, List<StreamTestWithHashStreamIdxTrigger> triggers) {
        return new StreamTestWithHashStreamIdxTable(t, namespace, triggers);
    }

    private StreamTestWithHashStreamIdxTable(Transaction t, Namespace namespace, List<StreamTestWithHashStreamIdxTrigger> triggers) {
        this.t = t;
        this.tableRef = TableReference.create(namespace, rawTableName);
        this.triggers = triggers;
    }

    public static String getRawTableName() {
        return rawTableName;
    }

    public TableReference getTableRef() {
        return tableRef;
    }

    public String getTableName() {
        return tableRef.getQualifiedName();
    }

    public Namespace getNamespace() {
        return tableRef.getNamespace();
    }

    /**
     * <pre>
     * StreamTestWithHashStreamIdxRow {
     *   {@literal Long firstComponentHash};
     *   {@literal Long id};
     * }
     * </pre>
     */
    public static final class StreamTestWithHashStreamIdxRow implements Persistable, Comparable<StreamTestWithHashStreamIdxRow> {
        private final long firstComponentHash;
        private final long id;

        public static StreamTestWithHashStreamIdxRow of(long id) {
            long firstComponentHash = Hashing.murmur3_128().hashBytes(ValueType.VAR_LONG.convertFromJava(id)).asLong();
            return new StreamTestWithHashStreamIdxRow(firstComponentHash, id);
        }

        private StreamTestWithHashStreamIdxRow(long firstComponentHash, long id) {
            this.firstComponentHash = firstComponentHash;
            this.id = id;
        }

        public long getId() {
            return id;
        }

        public static Function<StreamTestWithHashStreamIdxRow, Long> getIdFun() {
            return new Function<StreamTestWithHashStreamIdxRow, Long>() {
                @Override
                public Long apply(StreamTestWithHashStreamIdxRow row) {
                    return row.id;
                }
            };
        }

        public static Function<Long, StreamTestWithHashStreamIdxRow> fromIdFun() {
            return new Function<Long, StreamTestWithHashStreamIdxRow>() {
                @Override
                public StreamTestWithHashStreamIdxRow apply(Long row) {
                    return StreamTestWithHashStreamIdxRow.of(row);
                }
            };
        }

        @Override
        public byte[] persistToBytes() {
            byte[] firstComponentHashBytes = PtBytes.toBytes(Long.MIN_VALUE ^ firstComponentHash);
            byte[] idBytes = EncodingUtils.encodeUnsignedVarLong(id);
            return EncodingUtils.add(firstComponentHashBytes, idBytes);
        }

        public static final Hydrator<StreamTestWithHashStreamIdxRow> BYTES_HYDRATOR = new Hydrator<StreamTestWithHashStreamIdxRow>() {
            @Override
            public StreamTestWithHashStreamIdxRow hydrateFromBytes(byte[] __input) {
                int __index = 0;
                Long firstComponentHash = Long.MIN_VALUE ^ PtBytes.toLong(__input, __index);
                __index += 8;
                Long id = EncodingUtils.decodeUnsignedVarLong(__input, __index);
                __index += EncodingUtils.sizeOfUnsignedVarLong(id);
                return new StreamTestWithHashStreamIdxRow(firstComponentHash, id);
            }
        };

        @Override
        public String toString() {
            return MoreObjects.toStringHelper(getClass().getSimpleName())
                .add("firstComponentHash", firstComponentHash)
                .add("id", id)
                .toString();
        }

        @Override
        public boolean equals(Object obj) {
            if (this == obj) {
                return true;
            }
            if (obj == null) {
                return false;
            }
            if (getClass() != obj.getClass()) {
                return false;
            }
            StreamTestWithHashStreamIdxRow other = (StreamTestWithHashStreamIdxRow) obj;
            return Objects.equal(firstComponentHash, other.firstComponentHash) && Objects.equal(id, other.id);
        }

        @Override
        public int hashCode() {
            return Arrays.deepHashCode(new Object[]{ firstComponentHash, id });
        }

        @Override
        public int compareTo(StreamTestWithHashStreamIdxRow o) {
            return ComparisonChain.start()
                .compare(this.firstComponentHash, o.firstComponentHash)
                .compare(this.id, o.id)
                .result();
        }
    }

    /**
     * <pre>
     * StreamTestWithHashStreamIdxColumn {
     *   {@literal byte[] reference};
     * }
     * </pre>
     */
    public static final class StreamTestWithHashStreamIdxColumn implements Persistable, Comparable<StreamTestWithHashStreamIdxColumn> {
        private final byte[] reference;

        public static StreamTestWithHashStreamIdxColumn of(byte[] reference) {
            return new StreamTestWithHashStreamIdxColumn(reference);
        }

        private StreamTestWithHashStreamIdxColumn(byte[] reference) {
            this.reference = reference;
        }

        public byte[] getReference() {
            return reference;
        }

        public static Function<StreamTestWithHashStreamIdxColumn, byte[]> getReferenceFun() {
            return new Function<StreamTestWithHashStreamIdxColumn, byte[]>() {
                @Override
                public byte[] apply(StreamTestWithHashStreamIdxColumn row) {
                    return row.reference;
                }
            };
        }

        public static Function<byte[], StreamTestWithHashStreamIdxColumn> fromReferenceFun() {
            return new Function<byte[], StreamTestWithHashStreamIdxColumn>() {
                @Override
                public StreamTestWithHashStreamIdxColumn apply(byte[] row) {
                    return StreamTestWithHashStreamIdxColumn.of(row);
                }
            };
        }

        @Override
        public byte[] persistToBytes() {
            byte[] referenceBytes = EncodingUtils.encodeSizedBytes(reference);
            return EncodingUtils.add(referenceBytes);
        }

        public static final Hydrator<StreamTestWithHashStreamIdxColumn> BYTES_HYDRATOR = new Hydrator<StreamTestWithHashStreamIdxColumn>() {
            @Override
            public StreamTestWithHashStreamIdxColumn hydrateFromBytes(byte[] __input) {
                int __index = 0;
                byte[] reference = EncodingUtils.decodeSizedBytes(__input, __index);
                __index += EncodingUtils.sizeOfSizedBytes(reference);
                return new StreamTestWithHashStreamIdxColumn(reference);
            }
        };

        @Override
        public String toString() {
            return MoreObjects.toStringHelper(getClass().getSimpleName())
                .add("reference", reference)
                .toString();
        }

        @Override
        public boolean equals(Object obj) {
            if (this == obj) {
                return true;
            }
            if (obj == null) {
                return false;
            }
            if (getClass() != obj.getClass()) {
                return false;
            }
            StreamTestWithHashStreamIdxColumn other = (StreamTestWithHashStreamIdxColumn) obj;
            return Arrays.equals(reference, other.reference);
        }

        @Override
        public int hashCode() {
            return Objects.hashCode(reference);
        }

        @Override
        public int compareTo(StreamTestWithHashStreamIdxColumn o) {
            return ComparisonChain.start()
                .compare(this.reference, o.reference, UnsignedBytes.lexicographicalComparator())
                .result();
        }
    }

    public interface StreamTestWithHashStreamIdxTrigger {
        public void putStreamTestWithHashStreamIdx(Multimap<StreamTestWithHashStreamIdxRow, ? extends StreamTestWithHashStreamIdxColumnValue> newRows);
    }

    /**
     * <pre>
     * Column name description {
     *   {@literal byte[] reference};
     * }
     * Column value description {
     *   type: Long;
     * }
     * </pre>
     */
    public static final class StreamTestWithHashStreamIdxColumnValue implements ColumnValue<Long> {
        private final StreamTestWithHashStreamIdxColumn columnName;
        private final Long value;

        public static StreamTestWithHashStreamIdxColumnValue of(StreamTestWithHashStreamIdxColumn columnName, Long value) {
            return new StreamTestWithHashStreamIdxColumnValue(columnName, value);
        }

        private StreamTestWithHashStreamIdxColumnValue(StreamTestWithHashStreamIdxColumn columnName, Long value) {
            this.columnName = columnName;
            this.value = value;
        }

        public StreamTestWithHashStreamIdxColumn getColumnName() {
            return columnName;
        }

        @Override
        public Long getValue() {
            return value;
        }

        @Override
        public byte[] persistColumnName() {
            return columnName.persistToBytes();
        }

        @Override
        public byte[] persistValue() {
            byte[] bytes = EncodingUtils.encodeUnsignedVarLong(value);
            return CompressionUtils.compress(bytes, Compression.NONE);
        }

        public static Long hydrateValue(byte[] bytes) {
            bytes = CompressionUtils.decompress(bytes, Compression.NONE);
            return EncodingUtils.decodeUnsignedVarLong(bytes, 0);
        }

        public static Function<StreamTestWithHashStreamIdxColumnValue, StreamTestWithHashStreamIdxColumn> getColumnNameFun() {
            return new Function<StreamTestWithHashStreamIdxColumnValue, StreamTestWithHashStreamIdxColumn>() {
                @Override
                public StreamTestWithHashStreamIdxColumn apply(StreamTestWithHashStreamIdxColumnValue columnValue) {
                    return columnValue.getColumnName();
                }
            };
        }

        public static Function<StreamTestWithHashStreamIdxColumnValue, Long> getValueFun() {
            return new Function<StreamTestWithHashStreamIdxColumnValue, Long>() {
                @Override
                public Long apply(StreamTestWithHashStreamIdxColumnValue columnValue) {
                    return columnValue.getValue();
                }
            };
        }

        @Override
        public String toString() {
            return MoreObjects.toStringHelper(getClass().getSimpleName())
                .add("ColumnName", this.columnName)
                .add("Value", this.value)
                .toString();
        }
    }

    public static final class StreamTestWithHashStreamIdxRowResult implements TypedRowResult {
        private final StreamTestWithHashStreamIdxRow rowName;
        private final ImmutableSet<StreamTestWithHashStreamIdxColumnValue> columnValues;

        public static StreamTestWithHashStreamIdxRowResult of(RowResult<byte[]> rowResult) {
            StreamTestWithHashStreamIdxRow rowName = StreamTestWithHashStreamIdxRow.BYTES_HYDRATOR.hydrateFromBytes(rowResult.getRowName());
            Set<StreamTestWithHashStreamIdxColumnValue> columnValues = Sets.newHashSetWithExpectedSize(rowResult.getColumns().size());
            for (Entry<byte[], byte[]> e : rowResult.getColumns().entrySet()) {
                StreamTestWithHashStreamIdxColumn col = StreamTestWithHashStreamIdxColumn.BYTES_HYDRATOR.hydrateFromBytes(e.getKey());
                Long value = StreamTestWithHashStreamIdxColumnValue.hydrateValue(e.getValue());
                columnValues.add(StreamTestWithHashStreamIdxColumnValue.of(col, value));
            }
            return new StreamTestWithHashStreamIdxRowResult(rowName, ImmutableSet.copyOf(columnValues));
        }

        private StreamTestWithHashStreamIdxRowResult(StreamTestWithHashStreamIdxRow rowName, ImmutableSet<StreamTestWithHashStreamIdxColumnValue> columnValues) {
            this.rowName = rowName;
            this.columnValues = columnValues;
        }

        @Override
        public StreamTestWithHashStreamIdxRow getRowName() {
            return rowName;
        }

        public Set<StreamTestWithHashStreamIdxColumnValue> getColumnValues() {
            return columnValues;
        }

        public static Function<StreamTestWithHashStreamIdxRowResult, StreamTestWithHashStreamIdxRow> getRowNameFun() {
            return new Function<StreamTestWithHashStreamIdxRowResult, StreamTestWithHashStreamIdxRow>() {
                @Override
                public StreamTestWithHashStreamIdxRow apply(StreamTestWithHashStreamIdxRowResult rowResult) {
                    return rowResult.rowName;
                }
            };
        }

        public static Function<StreamTestWithHashStreamIdxRowResult, ImmutableSet<StreamTestWithHashStreamIdxColumnValue>> getColumnValuesFun() {
            return new Function<StreamTestWithHashStreamIdxRowResult, ImmutableSet<StreamTestWithHashStreamIdxColumnValue>>() {
                @Override
                public ImmutableSet<StreamTestWithHashStreamIdxColumnValue> apply(StreamTestWithHashStreamIdxRowResult rowResult) {
                    return rowResult.columnValues;
                }
            };
        }

        @Override
        public String toString() {
            return MoreObjects.toStringHelper(getClass().getSimpleName())
                .add("RowName", getRowName())
                .add("ColumnValues", getColumnValues())
                .toString();
        }
    }

    @Override
    public void delete(StreamTestWithHashStreamIdxRow row, StreamTestWithHashStreamIdxColumn column) {
        delete(ImmutableMultimap.of(row, column));
    }

    @Override
    public void delete(Iterable<StreamTestWithHashStreamIdxRow> rows) {
        Multimap<StreamTestWithHashStreamIdxRow, StreamTestWithHashStreamIdxColumn> toRemove = HashMultimap.create();
        Multimap<StreamTestWithHashStreamIdxRow, StreamTestWithHashStreamIdxColumnValue> result = getRowsMultimap(rows);
        for (Entry<StreamTestWithHashStreamIdxRow, StreamTestWithHashStreamIdxColumnValue> e : result.entries()) {
            toRemove.put(e.getKey(), e.getValue().getColumnName());
        }
        delete(toRemove);
    }

    @Override
    public void delete(Multimap<StreamTestWithHashStreamIdxRow, StreamTestWithHashStreamIdxColumn> values) {
        t.delete(tableRef, ColumnValues.toCells(values));
    }

    @Override
    public void put(StreamTestWithHashStreamIdxRow rowName, Iterable<StreamTestWithHashStreamIdxColumnValue> values, long duration, TimeUnit unit) {
        put(ImmutableMultimap.<StreamTestWithHashStreamIdxRow, StreamTestWithHashStreamIdxColumnValue>builder().putAll(rowName, values).build(), duration, unit);
    }

    @Override
    public void put(long duration, TimeUnit unit, StreamTestWithHashStreamIdxRow rowName, StreamTestWithHashStreamIdxColumnValue... values) {
        put(ImmutableMultimap.<StreamTestWithHashStreamIdxRow, StreamTestWithHashStreamIdxColumnValue>builder().putAll(rowName, values).build(), duration, unit);
    }

    @Override
    public void put(Multimap<StreamTestWithHashStreamIdxRow, ? extends StreamTestWithHashStreamIdxColumnValue> values, long duration, TimeUnit unit) {
        t.useTable(tableRef, this);
        t.put(tableRef, ColumnValues.toCellValues(values, duration, unit));
        for (StreamTestWithHashStreamIdxTrigger trigger : triggers) {
            trigger.putStreamTestWithHashStreamIdx(values);
        }
    }

    @Override
    public void putUnlessExists(StreamTestWithHashStreamIdxRow rowName, Iterable<StreamTestWithHashStreamIdxColumnValue> values, long duration, TimeUnit unit) {
        putUnlessExists(ImmutableMultimap.<StreamTestWithHashStreamIdxRow, StreamTestWithHashStreamIdxColumnValue>builder().putAll(rowName, values).build(), duration, unit);
    }

    @Override
    public void putUnlessExists(long duration, TimeUnit unit, StreamTestWithHashStreamIdxRow rowName, StreamTestWithHashStreamIdxColumnValue... values) {
        putUnlessExists(ImmutableMultimap.<StreamTestWithHashStreamIdxRow, StreamTestWithHashStreamIdxColumnValue>builder().putAll(rowName, values).build(), duration, unit);
    }

    @Override
    public void putUnlessExists(Multimap<StreamTestWithHashStreamIdxRow, ? extends StreamTestWithHashStreamIdxColumnValue> rows, long duration, TimeUnit unit) {
        Multimap<StreamTestWithHashStreamIdxRow, StreamTestWithHashStreamIdxColumn> toGet = Multimaps.transformValues(rows, StreamTestWithHashStreamIdxColumnValue.getColumnNameFun());
        Multimap<StreamTestWithHashStreamIdxRow, StreamTestWithHashStreamIdxColumnValue> existing = get(toGet);
        Multimap<StreamTestWithHashStreamIdxRow, StreamTestWithHashStreamIdxColumnValue> toPut = HashMultimap.create();
        for (Entry<StreamTestWithHashStreamIdxRow, ? extends StreamTestWithHashStreamIdxColumnValue> entry : rows.entries()) {
            if (!existing.containsEntry(entry.getKey(), entry.getValue())) {
                toPut.put(entry.getKey(), entry.getValue());
            }
        }
        put(toPut, duration, unit);
    }

    public static ColumnSelection getColumnSelection(Collection<StreamTestWithHashStreamIdxColumn> cols) {
        return ColumnSelection.create(Collections2.transform(cols, Persistables.persistToBytesFunction()));
    }

    public static ColumnSelection getColumnSelection(StreamTestWithHashStreamIdxColumn... cols) {
        return getColumnSelection(Arrays.asList(cols));
    }

    @Override
    public Multimap<StreamTestWithHashStreamIdxRow, StreamTestWithHashStreamIdxColumnValue> get(Multimap<StreamTestWithHashStreamIdxRow, StreamTestWithHashStreamIdxColumn> cells) {
        Set<Cell> rawCells = ColumnValues.toCells(cells);
        Map<Cell, byte[]> rawResults = t.get(tableRef, rawCells);
        Multimap<StreamTestWithHashStreamIdxRow, StreamTestWithHashStreamIdxColumnValue> rowMap = HashMultimap.create();
        for (Entry<Cell, byte[]> e : rawResults.entrySet()) {
            if (e.getValue().length > 0) {
                StreamTestWithHashStreamIdxRow row = StreamTestWithHashStreamIdxRow.BYTES_HYDRATOR.hydrateFromBytes(e.getKey().getRowName());
                StreamTestWithHashStreamIdxColumn col = StreamTestWithHashStreamIdxColumn.BYTES_HYDRATOR.hydrateFromBytes(e.getKey().getColumnName());
                Long val = StreamTestWithHashStreamIdxColumnValue.hydrateValue(e.getValue());
                rowMap.put(row, StreamTestWithHashStreamIdxColumnValue.of(col, val));
            }
        }
        return rowMap;
    }

    @Override
    public Multimap<StreamTestWithHashStreamIdxRow, StreamTestWithHashStreamIdxColumnValue> getAsync(final Multimap<StreamTestWithHashStreamIdxRow, StreamTestWithHashStreamIdxColumn> cells, ExecutorService exec) {
        Callable<Multimap<StreamTestWithHashStreamIdxRow, StreamTestWithHashStreamIdxColumnValue>> c =
                new Callable<Multimap<StreamTestWithHashStreamIdxRow, StreamTestWithHashStreamIdxColumnValue>>() {
            @Override
            public Multimap<StreamTestWithHashStreamIdxRow, StreamTestWithHashStreamIdxColumnValue> call() {
                return get(cells);
            }
        };
        return AsyncProxy.create(exec.submit(c), Multimap.class);
    }

    @Override
    public List<StreamTestWithHashStreamIdxColumnValue> getRowColumns(StreamTestWithHashStreamIdxRow row) {
        return getRowColumns(row, allColumns);
    }

    @Override
    public List<StreamTestWithHashStreamIdxColumnValue> getRowColumns(StreamTestWithHashStreamIdxRow row, ColumnSelection columns) {
        byte[] bytes = row.persistToBytes();
        RowResult<byte[]> rowResult = t.getRows(tableRef, ImmutableSet.of(bytes), columns).get(bytes);
        if (rowResult == null) {
            return ImmutableList.of();
        } else {
            List<StreamTestWithHashStreamIdxColumnValue> ret = Lists.newArrayListWithCapacity(rowResult.getColumns().size());
            for (Entry<byte[], byte[]> e : rowResult.getColumns().entrySet()) {
                StreamTestWithHashStreamIdxColumn col = StreamTestWithHashStreamIdxColumn.BYTES_HYDRATOR.hydrateFromBytes(e.getKey());
                Long val = StreamTestWithHashStreamIdxColumnValue.hydrateValue(e.getValue());
                ret.add(StreamTestWithHashStreamIdxColumnValue.of(col, val));
            }
            return ret;
        }
    }

    @Override
    public Multimap<StreamTestWithHashStreamIdxRow, StreamTestWithHashStreamIdxColumnValue> getRowsMultimap(Iterable<StreamTestWithHashStreamIdxRow> rows) {
        return getRowsMultimapInternal(rows, allColumns);
    }

    @Override
    public Multimap<StreamTestWithHashStreamIdxRow, StreamTestWithHashStreamIdxColumnValue> getRowsMultimap(Iterable<StreamTestWithHashStreamIdxRow> rows, ColumnSelection columns) {
        return getRowsMultimapInternal(rows, columns);
    }

    @Override
    public Multimap<StreamTestWithHashStreamIdxRow, StreamTestWithHashStreamIdxColumnValue> getAsyncRowsMultimap(Iterable<StreamTestWithHashStreamIdxRow> rows, ExecutorService exec) {
        return getAsyncRowsMultimap(rows, allColumns, exec);
    }

    @Override
    public Multimap<StreamTestWithHashStreamIdxRow, StreamTestWithHashStreamIdxColumnValue> getAsyncRowsMultimap(final Iterable<StreamTestWithHashStreamIdxRow> rows, final ColumnSelection columns, ExecutorService exec) {
        Callable<Multimap<StreamTestWithHashStreamIdxRow, StreamTestWithHashStreamIdxColumnValue>> c =
                new Callable<Multimap<StreamTestWithHashStreamIdxRow, StreamTestWithHashStreamIdxColumnValue>>() {
            @Override
            public Multimap<StreamTestWithHashStreamIdxRow, StreamTestWithHashStreamIdxColumnValue> call() {
                return getRowsMultimapInternal(rows, columns);
            }
        };
        return AsyncProxy.create(exec.submit(c), Multimap.class);
    }

    private Multimap<StreamTestWithHashStreamIdxRow, StreamTestWithHashStreamIdxColumnValue> getRowsMultimapInternal(Iterable<StreamTestWithHashStreamIdxRow> rows, ColumnSelection columns) {
        SortedMap<byte[], RowResult<byte[]>> results = t.getRows(tableRef, Persistables.persistAll(rows), columns);
        return getRowMapFromRowResults(results.values());
    }

    private static Multimap<StreamTestWithHashStreamIdxRow, StreamTestWithHashStreamIdxColumnValue> getRowMapFromRowResults(Collection<RowResult<byte[]>> rowResults) {
        Multimap<StreamTestWithHashStreamIdxRow, StreamTestWithHashStreamIdxColumnValue> rowMap = HashMultimap.create();
        for (RowResult<byte[]> result : rowResults) {
            StreamTestWithHashStreamIdxRow row = StreamTestWithHashStreamIdxRow.BYTES_HYDRATOR.hydrateFromBytes(result.getRowName());
            for (Entry<byte[], byte[]> e : result.getColumns().entrySet()) {
                StreamTestWithHashStreamIdxColumn col = StreamTestWithHashStreamIdxColumn.BYTES_HYDRATOR.hydrateFromBytes(e.getKey());
                Long val = StreamTestWithHashStreamIdxColumnValue.hydrateValue(e.getValue());
                rowMap.put(row, StreamTestWithHashStreamIdxColumnValue.of(col, val));
            }
        }
        return rowMap;
    }

    @Override
    public Map<StreamTestWithHashStreamIdxRow, BatchingVisitable<StreamTestWithHashStreamIdxColumnValue>> getRowsColumnRange(Iterable<StreamTestWithHashStreamIdxRow> rows, SizedColumnRangeSelection columnRangeSelection) {
        Map<byte[], BatchingVisitable<Map.Entry<Cell, byte[]>>> results = t.getRowsColumnRange(tableRef, Persistables.persistAll(rows), columnRangeSelection);
        Map<StreamTestWithHashStreamIdxRow, BatchingVisitable<StreamTestWithHashStreamIdxColumnValue>> transformed = Maps.newHashMapWithExpectedSize(results.size());
        for (Entry<byte[], BatchingVisitable<Map.Entry<Cell, byte[]>>> e : results.entrySet()) {
            StreamTestWithHashStreamIdxRow row = StreamTestWithHashStreamIdxRow.BYTES_HYDRATOR.hydrateFromBytes(e.getKey());
            BatchingVisitable<StreamTestWithHashStreamIdxColumnValue> bv = BatchingVisitables.transform(e.getValue(), result -> {
                StreamTestWithHashStreamIdxColumn col = StreamTestWithHashStreamIdxColumn.BYTES_HYDRATOR.hydrateFromBytes(result.getKey().getColumnName());
                Long val = StreamTestWithHashStreamIdxColumnValue.hydrateValue(result.getValue());
                return StreamTestWithHashStreamIdxColumnValue.of(col, val);
            });
            transformed.put(row, bv);
        }
        return transformed;
    }

    @Override
    public Iterator<Map.Entry<StreamTestWithHashStreamIdxRow, StreamTestWithHashStreamIdxColumnValue>> getRowsColumnRange(Iterable<StreamTestWithHashStreamIdxRow> rows, ColumnRangeSelection columnRangeSelection, int batchHint) {
        Iterator<Map.Entry<Cell, byte[]>> results = t.getRowsColumnRange(getTableRef(), Persistables.persistAll(rows), columnRangeSelection, batchHint);
        return Iterators.transform(results, e -> {
            StreamTestWithHashStreamIdxRow row = StreamTestWithHashStreamIdxRow.BYTES_HYDRATOR.hydrateFromBytes(e.getKey().getRowName());
            StreamTestWithHashStreamIdxColumn col = StreamTestWithHashStreamIdxColumn.BYTES_HYDRATOR.hydrateFromBytes(e.getKey().getColumnName());
            Long val = StreamTestWithHashStreamIdxColumnValue.hydrateValue(e.getValue());
            StreamTestWithHashStreamIdxColumnValue colValue = StreamTestWithHashStreamIdxColumnValue.of(col, val);
            return Maps.immutableEntry(row, colValue);
        });
    }

    public BatchingVisitableView<StreamTestWithHashStreamIdxRowResult> getAllRowsUnordered() {
        return getAllRowsUnordered(allColumns);
    }

    public BatchingVisitableView<StreamTestWithHashStreamIdxRowResult> getAllRowsUnordered(ColumnSelection columns) {
        return BatchingVisitables.transform(t.getRange(tableRef, RangeRequest.builder().retainColumns(columns).build()),
                new Function<RowResult<byte[]>, StreamTestWithHashStreamIdxRowResult>() {
            @Override
            public StreamTestWithHashStreamIdxRowResult apply(RowResult<byte[]> input) {
                return StreamTestWithHashStreamIdxRowResult.of(input);
            }
        });
    }

    @Override
    public List<String> findConstraintFailures(Map<Cell, byte[]> writes,
                                               ConstraintCheckingTransaction transaction,
                                               AtlasDbConstraintCheckingMode constraintCheckingMode) {
        return ImmutableList.of();
    }

    @Override
    public List<String> findConstraintFailuresNoRead(Map<Cell, byte[]> writes,
                                                     AtlasDbConstraintCheckingMode constraintCheckingMode) {
        return ImmutableList.of();
    }

    /**
     * This exists to avoid unused import warnings
     * {@link AbortingVisitor}
     * {@link AbortingVisitors}
     * {@link ArrayListMultimap}
     * {@link Arrays}
     * {@link AssertUtils}
     * {@link AsyncProxy}
     * {@link AtlasDbConstraintCheckingMode}
     * {@link AtlasDbDynamicMutableExpiringTable}
     * {@link AtlasDbDynamicMutablePersistentTable}
     * {@link AtlasDbMutableExpiringTable}
     * {@link AtlasDbMutablePersistentTable}
     * {@link AtlasDbNamedExpiringSet}
     * {@link AtlasDbNamedMutableTable}
     * {@link AtlasDbNamedPersistentSet}
     * {@link BatchingVisitable}
     * {@link BatchingVisitableView}
     * {@link BatchingVisitables}
     * {@link Bytes}
     * {@link Callable}
     * {@link Cell}
     * {@link Cells}
     * {@link Collection}
     * {@link Collections2}
     * {@link ColumnRangeSelection}
     * {@link ColumnRangeSelections}
     * {@link ColumnSelection}
     * {@link ColumnValue}
     * {@link ColumnValues}
     * {@link ComparisonChain}
     * {@link Compression}
     * {@link CompressionUtils}
     * {@link ConstraintCheckingTransaction}
     * {@link Descending}
     * {@link EncodingUtils}
     * {@link Entry}
     * {@link EnumSet}
     * {@link ExecutorService}
     * {@link Function}
     * {@link Generated}
     * {@link HashMultimap}
     * {@link HashSet}
     * {@link Hashing}
     * {@link Hydrator}
     * {@link ImmutableList}
     * {@link ImmutableMap}
     * {@link ImmutableMultimap}
     * {@link ImmutableSet}
     * {@link InvalidProtocolBufferException}
     * {@link IterableView}
     * {@link Iterables}
     * {@link Iterator}
     * {@link Iterators}
     * {@link Joiner}
     * {@link List}
     * {@link Lists}
     * {@link Map}
     * {@link Maps}
     * {@link MoreObjects}
     * {@link Multimap}
     * {@link Multimaps}
     * {@link NamedColumnValue}
     * {@link Namespace}
     * {@link Objects}
     * {@link Optional}
     * {@link Persistable}
     * {@link Persistables}
     * {@link Prefix}
     * {@link PtBytes}
     * {@link RangeRequest}
     * {@link RowResult}
     * {@link Set}
     * {@link Sets}
     * {@link Sha256Hash}
     * {@link SizedColumnRangeSelection}
     * {@link SortedMap}
     * {@link Supplier}
     * {@link TableReference}
     * {@link Throwables}
     * {@link TimeUnit}
     * {@link Transaction}
     * {@link TypedRowResult}
     * {@link UnsignedBytes}
     * {@link ValueType}
     */
<<<<<<< HEAD
    static String __CLASS_HASH = "uUcsvQQpA8/cFBPwHzdm8w==";
=======
    static String __CLASS_HASH = "HAqOnZyByviFzuPFwZ99iA==";
>>>>>>> ac755b2a
}<|MERGE_RESOLUTION|>--- conflicted
+++ resolved
@@ -766,9 +766,5 @@
      * {@link UnsignedBytes}
      * {@link ValueType}
      */
-<<<<<<< HEAD
-    static String __CLASS_HASH = "uUcsvQQpA8/cFBPwHzdm8w==";
-=======
-    static String __CLASS_HASH = "HAqOnZyByviFzuPFwZ99iA==";
->>>>>>> ac755b2a
+    static String __CLASS_HASH = "rn5t5ujdsIBGGTyMeYHWtw==";
 }