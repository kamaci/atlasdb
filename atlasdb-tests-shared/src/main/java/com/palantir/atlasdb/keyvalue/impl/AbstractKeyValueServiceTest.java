/*
 * (c) Copyright 2018 Palantir Technologies Inc. All rights reserved.
 *
 * Licensed under the Apache License, Version 2.0 (the "License");
 * you may not use this file except in compliance with the License.
 * You may obtain a copy of the License at
 *
 *     http://www.apache.org/licenses/LICENSE-2.0
 *
 * Unless required by applicable law or agreed to in writing, software
 * distributed under the License is distributed on an "AS IS" BASIS,
 * WITHOUT WARRANTIES OR CONDITIONS OF ANY KIND, either express or implied.
 * See the License for the specific language governing permissions and
 * limitations under the License.
 */
package com.palantir.atlasdb.keyvalue.impl;

import static org.assertj.core.api.Assertions.assertThatThrownBy;
import static org.hamcrest.Matchers.contains;
import static org.hamcrest.Matchers.equalTo;
import static org.hamcrest.Matchers.hasItems;
import static org.hamcrest.Matchers.is;
import static org.junit.Assert.assertArrayEquals;
import static org.junit.Assert.assertEquals;
import static org.junit.Assert.assertFalse;
import static org.junit.Assert.assertNull;
import static org.junit.Assert.assertThat;
import static org.junit.Assert.assertTrue;

import java.nio.ByteBuffer;
import java.nio.charset.StandardCharsets;
import java.util.ArrayList;
import java.util.Arrays;
import java.util.Collection;
import java.util.Collections;
import java.util.HashMap;
import java.util.Iterator;
import java.util.List;
import java.util.Map;
import java.util.Map.Entry;
import java.util.Set;
import java.util.SortedMap;
import java.util.stream.Collectors;

import org.apache.commons.lang3.ArrayUtils;
import org.junit.After;
import org.junit.Assert;
import org.junit.Assume;
import org.junit.Before;
import org.junit.Test;

import com.google.common.collect.ImmutableList;
import com.google.common.collect.ImmutableMap;
import com.google.common.collect.ImmutableMultimap;
import com.google.common.collect.ImmutableSet;
import com.google.common.collect.ImmutableSortedMap;
import com.google.common.collect.Iterables;
import com.google.common.collect.Iterators;
import com.google.common.collect.Lists;
import com.google.common.collect.Maps;
import com.google.common.collect.Multimap;
import com.google.common.collect.Multimaps;
import com.google.common.collect.Streams;
import com.google.common.primitives.UnsignedBytes;
import com.palantir.atlasdb.AtlasDbConstants;
import com.palantir.atlasdb.encoding.PtBytes;
import com.palantir.atlasdb.keyvalue.api.BatchColumnRangeSelection;
import com.palantir.atlasdb.keyvalue.api.Cell;
import com.palantir.atlasdb.keyvalue.api.CheckAndSetException;
import com.palantir.atlasdb.keyvalue.api.CheckAndSetRequest;
import com.palantir.atlasdb.keyvalue.api.ClusterAvailabilityStatus;
import com.palantir.atlasdb.keyvalue.api.ColumnRangeSelection;
import com.palantir.atlasdb.keyvalue.api.ColumnSelection;
import com.palantir.atlasdb.keyvalue.api.KeyAlreadyExistsException;
import com.palantir.atlasdb.keyvalue.api.KeyValueService;
import com.palantir.atlasdb.keyvalue.api.RangeRequest;
import com.palantir.atlasdb.keyvalue.api.RangeRequests;
import com.palantir.atlasdb.keyvalue.api.RowColumnRangeIterator;
import com.palantir.atlasdb.keyvalue.api.RowResult;
import com.palantir.atlasdb.keyvalue.api.TableReference;
import com.palantir.atlasdb.keyvalue.api.Value;
import com.palantir.atlasdb.protos.generated.TableMetadataPersistence;
import com.palantir.atlasdb.table.description.ColumnMetadataDescription;
import com.palantir.atlasdb.table.description.ColumnValueDescription;
import com.palantir.atlasdb.table.description.NameMetadataDescription;
import com.palantir.atlasdb.table.description.NamedColumnDescription;
import com.palantir.atlasdb.table.description.TableMetadata;
import com.palantir.atlasdb.table.description.ValueType;
import com.palantir.atlasdb.transaction.api.ConflictHandler;
import com.palantir.common.base.ClosableIterator;
import com.palantir.common.exception.AtlasDbDependencyException;

public abstract class AbstractKeyValueServiceTest {
    private final KvsManager kvsManager;

    protected static final TableReference TEST_TABLE = TableReference.createFromFullyQualifiedName("ns.pt_kvs_test");
    private static final TableReference TEST_NONEXISTING_TABLE = TableReference.createFromFullyQualifiedName(
            "ns2.some_nonexisting_table");

    private static final Cell TEST_CELL = Cell.create(row(0), column(0));
    private static final long TEST_TIMESTAMP = 1000000L;

    protected KeyValueService keyValueService;

    protected AbstractKeyValueServiceTest(KvsManager kvsManager) {
        this.kvsManager = kvsManager;
    }

    protected boolean reverseRangesSupported() {
        return true;
    }

    protected boolean checkAndSetSupported() {
        return true;
    }

    @Before
    public void setUp() throws Exception {
        keyValueService = kvsManager.getDefaultKvs();
        keyValueService.createTable(TEST_TABLE, AtlasDbConstants.GENERIC_TABLE_METADATA);
    }

    @After
    public void tearDown() throws Exception {
        try {
            keyValueService.truncateTables(ImmutableSet.of(TEST_TABLE));
        } catch (Exception e) {
            // this is fine
        }
    }

    @Test
    public void testGetRowColumnSelection() {
        Cell cell1 = Cell.create(PtBytes.toBytes("row"), PtBytes.toBytes("col1"));
        Cell cell2 = Cell.create(PtBytes.toBytes("row"), PtBytes.toBytes("col2"));
        Cell cell3 = Cell.create(PtBytes.toBytes("row"), PtBytes.toBytes("col3"));
        byte[] val = PtBytes.toBytes("val");

        keyValueService.put(TEST_TABLE, ImmutableMap.of(cell1, val, cell2, val, cell3, val), 0);

        Map<Cell, Value> rows1 = keyValueService.getRows(
                TEST_TABLE,
                ImmutableSet.of(cell1.getRowName()),
                ColumnSelection.all(),
                1);
        Assert.assertEquals(ImmutableSet.of(cell1, cell2, cell3), rows1.keySet());

        Map<Cell, Value> rows2 = keyValueService.getRows(
                TEST_TABLE,
                ImmutableSet.of(cell1.getRowName()),
                ColumnSelection.create(ImmutableList.of(cell1.getColumnName())),
                1);
        assertEquals(ImmutableSet.of(cell1), rows2.keySet());

        Map<Cell, Value> rows3 = keyValueService.getRows(
                TEST_TABLE,
                ImmutableSet.of(cell1.getRowName()),
                ColumnSelection.create(ImmutableList.of(cell1.getColumnName(), cell3.getColumnName())),
                1);
        assertEquals(ImmutableSet.of(cell1, cell3), rows3.keySet());
        Map<Cell, Value> rows4 = keyValueService.getRows(
                TEST_TABLE,
                ImmutableSet.of(cell1.getRowName()),
                ColumnSelection.create(ImmutableList.<byte[]>of()),
                1);

        // This has changed recently - now empty column set means
        // that all columns are selected.
        assertEquals(ImmutableSet.of(cell1, cell2, cell3), rows4.keySet());
    }

    @Test
    public void testGetRowsAllColumns() {
        putTestDataForSingleTimestamp();
        Map<Cell, Value> values = keyValueService.getRows(TEST_TABLE,
                                                          Arrays.asList(row(1), row(2)),
                                                          ColumnSelection.all(),
                                                          TEST_TIMESTAMP + 1);
        assertEquals(4, values.size());
        assertNull(values.get(Cell.create(row(1), column(1))));
        assertArrayEquals(val(1, 0), values.get(Cell.create(row(1), column(0))).getContents());
        assertArrayEquals(val(1, 2), values.get(Cell.create(row(1), column(2))).getContents());
        assertArrayEquals(val(2, 1), values.get(Cell.create(row(2), column(1))).getContents());
        assertArrayEquals(val(2, 2), values.get(Cell.create(row(2), column(2))).getContents());
    }

    private Map<Cell, Value> getValuesForRow(Map<byte[], RowColumnRangeIterator> values, byte[] row, int number) {
        Map<Cell, Value> results = Maps.newHashMap();

        Iterator<Entry<Cell, Value>> it = values.entrySet().stream()
                .filter(entry -> Arrays.equals(row, entry.getKey()))
                .findFirst()
                .map(Entry::getValue)
                .map(value -> Iterators.limit(value, number))
                .orElse(Collections.emptyIterator());

        while (it.hasNext()) {
            Entry<Cell, Value> result = it.next();
            results.put(result.getKey(), result.getValue());
        }
        return results;
    }

    @Test
    public void testGetRowColumnRange() {
        putTestDataForSingleTimestamp();
        Map<byte[], RowColumnRangeIterator> values = keyValueService.getRowsColumnRange(TEST_TABLE,
                ImmutableList.of(row(1)),
                BatchColumnRangeSelection.create(PtBytes.EMPTY_BYTE_ARRAY, PtBytes.EMPTY_BYTE_ARRAY, 1),
                TEST_TIMESTAMP + 1);
        assertEquals(1, values.size());
        Map<Cell, Value> batchValues = getValuesForRow(values, row(1), 1);
        assertEquals(1, batchValues.size());
        assertArrayEquals(batchValues.get(Cell.create(row(1), column(0))).getContents(), val(1, 0));
        values = keyValueService.getRowsColumnRange(TEST_TABLE,
                ImmutableList.of(row(1)),
                BatchColumnRangeSelection.create(RangeRequests.nextLexicographicName(column(0)),
                        PtBytes.EMPTY_BYTE_ARRAY,
                        1),
                TEST_TIMESTAMP + 1);
        assertEquals(1, values.size());
        batchValues = getValuesForRow(values, row(1), 1);
        assertEquals(1, batchValues.size());
        assertArrayEquals(batchValues.get(Cell.create(row(1), column(2))).getContents(), val(1, 2));
        values = keyValueService.getRowsColumnRange(TEST_TABLE,
                ImmutableList.of(row(1)),
                BatchColumnRangeSelection.create(RangeRequests.nextLexicographicName(column(0)), column(2), 1),
                TEST_TIMESTAMP + 1);
        assertEquals(1, values.size());
        assertEquals(0, getValuesForRow(values, row(1), 1).size());
        values = keyValueService.getRowsColumnRange(TEST_TABLE,
                ImmutableList.of(row(1)),
                BatchColumnRangeSelection.create(RangeRequests.nextLexicographicName(column(2)),
                        PtBytes.EMPTY_BYTE_ARRAY,
                        1),
                TEST_TIMESTAMP + 1);
        assertEquals(1, values.size());
        assertEquals(0, getValuesForRow(values, row(1), 1).size());
        values = keyValueService.getRowsColumnRange(TEST_TABLE,
                ImmutableList.of(row(1)),
                BatchColumnRangeSelection.create(PtBytes.EMPTY_BYTE_ARRAY, PtBytes.EMPTY_BYTE_ARRAY, Integer.MAX_VALUE),
                TEST_TIMESTAMP + 1);
        assertEquals(1, values.size());
        batchValues = getValuesForRow(values, row(1), 2);
        assertEquals(2, batchValues.size());
        assertArrayEquals(batchValues.get(Cell.create(row(1), column(0))).getContents(), val(1, 0));
        assertArrayEquals(batchValues.get(Cell.create(row(1), column(2))).getContents(), val(1, 2));
    }

    @Test
    public void testGetRowColumnRange_pagesInOrder() {
        // reg test for bug where HashMap led to reorder, batch 3 to increase chance of that happening if HashMap change
        Map<Cell, byte[]> values = new HashMap<>();
        values.put(Cell.create(row(1), column(0)), val(1, 0));
        values.put(Cell.create(row(1), column(1)), val(1, 0));
        values.put(Cell.create(row(1), column(2)), val(1, 0));
        values.put(Cell.create(row(1), column(3)), val(1, 0));
        values.put(Cell.create(row(1), column(4)), val(1, 0));
        values.put(Cell.create(row(1), column(5)), val(1, 0));
        values.put(Cell.create(row(1), column(6)), val(1, 0));
        keyValueService.put(TEST_TABLE, values, TEST_TIMESTAMP);

        Map<byte[], RowColumnRangeIterator> result = keyValueService.getRowsColumnRange(
                TEST_TABLE,
                ImmutableList.of(row(1)),
                BatchColumnRangeSelection.create(null, null, 3),
                TEST_TIMESTAMP + 1);
        RowColumnRangeIterator iterator = result.entrySet().stream()
                .filter(entry -> Arrays.equals(row(1), entry.getKey()))
                .findFirst().get()
                .getValue();
        List<ByteBuffer> columns = Streams.stream(iterator)
                .map(entry -> entry.getKey().getColumnName())
                .map(ByteBuffer::wrap)
                .collect(Collectors.toList());
        assertEquals(ImmutableList.of(
                ByteBuffer.wrap(column(0)),
                ByteBuffer.wrap(column(1)),
                ByteBuffer.wrap(column(2)),
                ByteBuffer.wrap(column(3)),
                ByteBuffer.wrap(column(4)),
                ByteBuffer.wrap(column(5)),
                ByteBuffer.wrap(column(6))), columns);
    }

    @Test
    public void testGetRowColumnRangeHistorical() {
        putTestDataForMultipleTimestamps();
        Map<byte[], RowColumnRangeIterator> values = keyValueService.getRowsColumnRange(TEST_TABLE,
                ImmutableList.of(row(0)),
                BatchColumnRangeSelection.create(PtBytes.EMPTY_BYTE_ARRAY, PtBytes.EMPTY_BYTE_ARRAY, 1),
                TEST_TIMESTAMP + 2);
        assertEquals(1, values.size());
        Map<Cell, Value> batchValues = getValuesForRow(values, row(0), 1);
        assertEquals(1, batchValues.size());
        assertArrayEquals(val(0, 7), batchValues.get(TEST_CELL).getContents());
        values = keyValueService.getRowsColumnRange(TEST_TABLE,
                ImmutableList.of(row(0)),
                BatchColumnRangeSelection.create(PtBytes.EMPTY_BYTE_ARRAY, PtBytes.EMPTY_BYTE_ARRAY, 1),
                TEST_TIMESTAMP + 1);
        assertEquals(1, values.size());
        batchValues = getValuesForRow(values, row(0), 1);
        assertEquals(1, batchValues.size());
        assertArrayEquals(val(0, 5), batchValues.get(TEST_CELL).getContents());
    }

    @Test
    public void testGetRowColumnRangeMultipleHistorical() {
        keyValueService.put(TEST_TABLE,
                ImmutableMap.of(Cell.create(row(1), column(0)), val(0, 5)), TEST_TIMESTAMP);
        keyValueService.put(TEST_TABLE,
                ImmutableMap.of(Cell.create(row(1), column(0)), val(0, 7)), TEST_TIMESTAMP + 1);
        keyValueService.put(TEST_TABLE,
                ImmutableMap.of(Cell.create(row(1), column(1)), val(0, 5)), TEST_TIMESTAMP);
        keyValueService.put(TEST_TABLE,
                ImmutableMap.of(Cell.create(row(1), column(1)), val(0, 7)), TEST_TIMESTAMP + 1);

        // The initial multiget will get results for column0 only, then the next page for column1 will not include
        // the TEST_TIMESTAMP result so we have to get another page for column1.
        Map<byte[], RowColumnRangeIterator> values = keyValueService.getRowsColumnRange(TEST_TABLE,
                ImmutableList.of(row(1)),
                BatchColumnRangeSelection.create(PtBytes.EMPTY_BYTE_ARRAY,
                        RangeRequests.nextLexicographicName(column(1)),
                        2),
                TEST_TIMESTAMP + 1);
        assertEquals(1, values.size());
        Map<Cell, Value> batchValues = getValuesForRow(values, row(1), 2);
        assertEquals(2, batchValues.size());
        assertArrayEquals(val(0, 5), batchValues.get(Cell.create(row(1), column(0))).getContents());
        assertArrayEquals(val(0, 5), batchValues.get(Cell.create(row(1), column(1))).getContents());
    }

    @Test
    public void testGetRowColumnRangeMultipleRows() {
        putTestDataForSingleTimestamp();
        Map<byte[], RowColumnRangeIterator> values = keyValueService.getRowsColumnRange(TEST_TABLE,
                ImmutableList.of(row(1), row(0), row(2)),
                BatchColumnRangeSelection.create(PtBytes.EMPTY_BYTE_ARRAY, PtBytes.EMPTY_BYTE_ARRAY, 1),
                TEST_TIMESTAMP + 1);
        assertEquals(3, values.keySet().size());
        Map<Cell, Value> row0Values = getValuesForRow(values, row(0), 2);
        assertArrayEquals(val(0, 0), row0Values.get(TEST_CELL).getContents());
        assertArrayEquals(val(0, 1), row0Values.get(Cell.create(row(0), column(1))).getContents());
        Map<Cell, Value> row1Values = getValuesForRow(values, row(1), 2);
        assertArrayEquals(val(1, 0), row1Values.get(Cell.create(row(1), column(0))).getContents());
        assertArrayEquals(val(1, 2), row1Values.get(Cell.create(row(1), column(2))).getContents());
        Map<Cell, Value> row2Values = getValuesForRow(values, row(2), 2);
        assertArrayEquals(val(2, 1), row2Values.get(Cell.create(row(2), column(1))).getContents());
        assertArrayEquals(val(2, 2), row2Values.get(Cell.create(row(2), column(2))).getContents());
    }

    @Test
    public void testGetRowColumnRangeCellBatchSingleRow() {
        putTestDataForSingleTimestamp();
        RowColumnRangeIterator values = keyValueService.getRowsColumnRange(TEST_TABLE,
                ImmutableList.of(row(1)),
                new ColumnRangeSelection(PtBytes.EMPTY_BYTE_ARRAY, PtBytes.EMPTY_BYTE_ARRAY),
                1,
                TEST_TIMESTAMP + 1);
        assertNextElementMatches(values, Cell.create(row(1), column(0)), val(1, 0));
        assertNextElementMatches(values, Cell.create(row(1), column(2)), val(1, 2));
        assertFalse(values.hasNext());
        values = keyValueService.getRowsColumnRange(TEST_TABLE,
                ImmutableList.of(row(1)),
                new ColumnRangeSelection(RangeRequests.nextLexicographicName(column(0)), PtBytes.EMPTY_BYTE_ARRAY),
                1,
                TEST_TIMESTAMP + 1);
        assertNextElementMatches(values, Cell.create(row(1), column(2)), val(1, 2));
        assertFalse(values.hasNext());
        values = keyValueService.getRowsColumnRange(TEST_TABLE,
                ImmutableList.of(row(1)),
                new ColumnRangeSelection(RangeRequests.nextLexicographicName(column(0)), column(2)),
                1,
                TEST_TIMESTAMP + 1);
        assertFalse(values.hasNext());
        values = keyValueService.getRowsColumnRange(TEST_TABLE,
                ImmutableList.of(row(1)),
                new ColumnRangeSelection(RangeRequests.nextLexicographicName(column(2)), PtBytes.EMPTY_BYTE_ARRAY),
                1,
                TEST_TIMESTAMP + 1);
        assertFalse(values.hasNext());
        values = keyValueService.getRowsColumnRange(TEST_TABLE,
                ImmutableList.of(row(1)),
                new ColumnRangeSelection(PtBytes.EMPTY_BYTE_ARRAY, PtBytes.EMPTY_BYTE_ARRAY),
                Integer.MAX_VALUE,
                TEST_TIMESTAMP + 1);
        assertNextElementMatches(values, Cell.create(row(1), column(0)), val(1, 0));
        assertNextElementMatches(values, Cell.create(row(1), column(2)), val(1, 2));
        assertFalse(values.hasNext());
    }

    @Test
    public void testGetRowColumnRangeCellBatchMultipleRows() {
        putTestDataForSingleTimestamp();
        RowColumnRangeIterator values = keyValueService.getRowsColumnRange(TEST_TABLE,
                ImmutableList.of(row(1), row(0), row(2)),
                new ColumnRangeSelection(PtBytes.EMPTY_BYTE_ARRAY, PtBytes.EMPTY_BYTE_ARRAY),
                3,
                TEST_TIMESTAMP + 1);
        assertNextElementMatches(values, Cell.create(row(1), column(0)), val(1, 0));
        assertNextElementMatches(values, Cell.create(row(1), column(2)), val(1, 2));
        assertNextElementMatches(values, TEST_CELL, val(0, 0));
        assertNextElementMatches(values, Cell.create(row(0), column(1)), val(0, 1));
        assertNextElementMatches(values, Cell.create(row(2), column(1)), val(2, 1));
        assertNextElementMatches(values, Cell.create(row(2), column(2)), val(2, 2));
        assertFalse(values.hasNext());
    }

    @Test
    public void testGetRowColumnRangeCellBatchMultipleRowsAndSmallerBatchHint() {
        putTestDataForSingleTimestamp();
        RowColumnRangeIterator values = keyValueService.getRowsColumnRange(TEST_TABLE,
                ImmutableList.of(row(1), row(0), row(2)),
                new ColumnRangeSelection(PtBytes.EMPTY_BYTE_ARRAY, PtBytes.EMPTY_BYTE_ARRAY),
                2,
                TEST_TIMESTAMP + 1);
        assertNextElementMatches(values, Cell.create(row(1), column(0)), val(1, 0));
        assertNextElementMatches(values, Cell.create(row(1), column(2)), val(1, 2));
        assertNextElementMatches(values, TEST_CELL, val(0, 0));
        assertNextElementMatches(values, Cell.create(row(0), column(1)), val(0, 1));
        assertNextElementMatches(values, Cell.create(row(2), column(1)), val(2, 1));
        assertNextElementMatches(values, Cell.create(row(2), column(2)), val(2, 2));
        assertFalse(values.hasNext());
    }

    @Test
    public void testGetRowColumnRangeCellBatchHistorical() {
        putTestDataForMultipleTimestamps();
        RowColumnRangeIterator values = keyValueService.getRowsColumnRange(TEST_TABLE,
                ImmutableList.of(row(0)),
                new ColumnRangeSelection(PtBytes.EMPTY_BYTE_ARRAY, PtBytes.EMPTY_BYTE_ARRAY),
                1,
                TEST_TIMESTAMP + 2);
        assertNextElementMatches(values, TEST_CELL, val(0, 7));
        assertFalse(values.hasNext());
        values = keyValueService.getRowsColumnRange(TEST_TABLE,
                ImmutableList.of(row(0)),
                new ColumnRangeSelection(PtBytes.EMPTY_BYTE_ARRAY, PtBytes.EMPTY_BYTE_ARRAY),
                1,
                TEST_TIMESTAMP + 1);
        assertNextElementMatches(values, TEST_CELL, val(0, 5));
        assertFalse(values.hasNext());
    }

    @Test
    public void testGetRowColumnRangeCellBatchMultipleHistorical() {
        keyValueService.put(TEST_TABLE,
                ImmutableMap.of(Cell.create(row(1), column(0)), val(0, 5)), TEST_TIMESTAMP);
        keyValueService.put(TEST_TABLE,
                ImmutableMap.of(Cell.create(row(1), column(0)), val(0, 7)), TEST_TIMESTAMP + 1);
        keyValueService.put(TEST_TABLE,
                ImmutableMap.of(Cell.create(row(1), column(1)), val(0, 5)), TEST_TIMESTAMP);
        keyValueService.put(TEST_TABLE,
                ImmutableMap.of(Cell.create(row(1), column(1)), val(0, 7)), TEST_TIMESTAMP + 1);

        RowColumnRangeIterator values = keyValueService.getRowsColumnRange(TEST_TABLE,
                ImmutableList.of(row(1)),
                new ColumnRangeSelection(PtBytes.EMPTY_BYTE_ARRAY, RangeRequests.nextLexicographicName(column(1))),
                2,
                TEST_TIMESTAMP + 1);
        assertNextElementMatches(values, Cell.create(row(1), column(0)), val(0, 5));
        assertNextElementMatches(values, Cell.create(row(1), column(1)), val(0, 5));
        assertFalse(values.hasNext());
    }

    private static void assertNextElementMatches(RowColumnRangeIterator iterator,
                                                 Cell expectedCell,
                                                 byte[] expectedContents) {
        assertTrue("Expected next element to match, but iterator was exhausted!", iterator.hasNext());
        Map.Entry<Cell, Value> entry = iterator.next();
        assertEquals("Expected next element to match, but keys were different!", expectedCell, entry.getKey());
        assertArrayEquals("Expected next element to match, but values were different!",
                expectedContents, entry.getValue().getContents());
    }

    @Test
    public void testGetRowsWhenMultipleVersions() {
        putTestDataForMultipleTimestamps();
        Map<Cell, Value> result = keyValueService.getRows(
                TEST_TABLE,
                ImmutableSet.of(row(0)),
                ColumnSelection.all(),
                TEST_TIMESTAMP + 1);
        assertEquals(1, result.size());
        assertTrue(result.containsKey(TEST_CELL));
        assertTrue(result.containsValue(Value.create(val(0, 5), TEST_TIMESTAMP)));

        result = keyValueService.getRows(
                TEST_TABLE,
                ImmutableSet.of(row(0)),
                ColumnSelection.all(),
                TEST_TIMESTAMP + 2);
        assertEquals(1, result.size());
        assertTrue(result.containsKey(TEST_CELL));
        assertTrue(result.containsValue(Value.create(val(0, 7), TEST_TIMESTAMP + 1)));
    }

    @Test
    public void testGetRowsWhenMultipleVersionsAndColumnsSelected() {
        putTestDataForMultipleTimestamps();
        Map<Cell, Value> result = keyValueService.getRows(
                TEST_TABLE,
                ImmutableSet.of(row(0)),
                ColumnSelection.create(ImmutableSet.of(column(0))),
                TEST_TIMESTAMP + 1);
        assertEquals(1, result.size());
        assertTrue(result.containsKey(TEST_CELL));
        assertTrue(result.containsValue(Value.create(val(0, 5), TEST_TIMESTAMP)));

        result = keyValueService.getRows(
                TEST_TABLE,
                ImmutableSet.of(row(0)),
                ColumnSelection.create(ImmutableSet.of(column(0))),
                TEST_TIMESTAMP + 2);
        assertEquals(1, result.size());
        assertTrue(result.containsKey(TEST_CELL));
        assertTrue(result.containsValue(Value.create(val(0, 7), TEST_TIMESTAMP + 1)));
    }

    @Test
    public void testGetWhenMultipleVersions() {
        putTestDataForMultipleTimestamps();
        Value val0 = Value.create(val(0, 5), TEST_TIMESTAMP);
        Value val1 = Value.create(val(0, 7), TEST_TIMESTAMP + 1);

        assertTrue(keyValueService.get(TEST_TABLE, ImmutableMap.of(TEST_CELL, TEST_TIMESTAMP)).isEmpty());

        Map<Cell, Value> result = keyValueService.get(
                TEST_TABLE,
                ImmutableMap.of(TEST_CELL, TEST_TIMESTAMP + 1));
        assertTrue(result.containsKey(TEST_CELL));
        assertEquals(1, result.size());
        assertTrue(result.containsValue(val0));

        result = keyValueService.get(TEST_TABLE, ImmutableMap.of(TEST_CELL, TEST_TIMESTAMP + 2));

        assertEquals(1, result.size());
        assertTrue(result.containsKey(TEST_CELL));
        assertTrue(result.containsValue(val1));

        result = keyValueService.get(TEST_TABLE, ImmutableMap.of(TEST_CELL, TEST_TIMESTAMP + 3));

        assertEquals(1, result.size());
        assertTrue(result.containsKey(TEST_CELL));
        assertTrue(result.containsValue(val1));
    }

    @Test
    public void testGetRowsWithSelectedColumns() {
        putTestDataForSingleTimestamp();
        ColumnSelection columns1and2 = ColumnSelection.create(Arrays.asList(column(1), column(2)));
        Map<Cell, Value> values = keyValueService.getRows(TEST_TABLE,
                                                          Arrays.asList(row(1), row(2)),
                                                          columns1and2,
                                                          TEST_TIMESTAMP + 1);
        assertEquals(3, values.size());
        assertNull(values.get(Cell.create(row(1), column(0))));
        assertArrayEquals(val(1, 2), values.get(Cell.create(row(1), column(2))).getContents());
        assertArrayEquals(val(2, 1), values.get(Cell.create(row(2), column(1))).getContents());
        assertArrayEquals(val(2, 2), values.get(Cell.create(row(2), column(2))).getContents());
    }

    @Test
    public void testGetLatestTimestamps() {
        putTestDataForMultipleTimestamps();
        Map<Cell, Long> timestamps = keyValueService.getLatestTimestamps(TEST_TABLE,
                ImmutableMap.of(TEST_CELL, TEST_TIMESTAMP + 2));
        assertEquals("Incorrect number of values returned.", 1, timestamps.size());
        assertEquals("Incorrect value returned.", Long.valueOf(TEST_TIMESTAMP + 1),
                timestamps.get(TEST_CELL));
    }

    @Test
    public void testGetWithMultipleVersions() {
        putTestDataForMultipleTimestamps();
        Map<Cell, Value> values = keyValueService.get(TEST_TABLE,
                ImmutableMap.of(TEST_CELL, TEST_TIMESTAMP + 2));
        assertEquals("Incorrect number of values returned.", 1, values.size());
        assertEquals("Incorrect value returned.", Value.create(val(0, 7), TEST_TIMESTAMP + 1),
                values.get(TEST_CELL));
    }

    @Test
    public void testGetAllTableNames() {
        final TableReference anotherTable = TableReference.createWithEmptyNamespace("AnotherTable");
        assertEquals(1, keyValueService.getAllTableNames().size());
        assertEquals(TEST_TABLE, keyValueService.getAllTableNames().iterator().next());
        keyValueService.createTable(anotherTable, AtlasDbConstants.GENERIC_TABLE_METADATA);
        assertEquals(2, keyValueService.getAllTableNames().size());
        assertTrue(keyValueService.getAllTableNames().contains(anotherTable));
        assertTrue(keyValueService.getAllTableNames().contains(TEST_TABLE));
        keyValueService.dropTable(anotherTable);
        assertEquals(1, keyValueService.getAllTableNames().size());
        assertEquals(TEST_TABLE, keyValueService.getAllTableNames().iterator().next());
    }

    @Test
    public void testTableMetadata() {
        assertEquals(AtlasDbConstants.GENERIC_TABLE_METADATA.length,
                keyValueService.getMetadataForTable(TEST_TABLE).length);
        keyValueService.putMetadataForTable(TEST_TABLE, ArrayUtils.EMPTY_BYTE_ARRAY);
        assertEquals(0, keyValueService.getMetadataForTable(TEST_TABLE).length);
        keyValueService.putMetadataForTable(TEST_TABLE, AtlasDbConstants.GENERIC_TABLE_METADATA);
        assertTrue(Arrays.equals(AtlasDbConstants.GENERIC_TABLE_METADATA,
                keyValueService.getMetadataForTable(TEST_TABLE)));
    }

    @Test
    public void testDropTableErasesMetadata() {
        keyValueService.dropTable(TEST_TABLE);
        assertEquals(0, keyValueService.getMetadataForTable(TEST_TABLE).length);
    }

    private static <V, T extends Iterator<RowResult<V>>> void assertRangeSizeAndOrdering(T it,
            int expectedSize,
            RangeRequest rangeRequest) {
        if (!it.hasNext()) {
            assertEquals(expectedSize, 0);
            return;
        }

        byte[] row = it.next().getRowName();
        int size = 1;

        final boolean reverse = rangeRequest.isReverse();
        final byte[] startRow = rangeRequest.getStartInclusive();
        final byte[] endRow = rangeRequest.getEndExclusive();

        if (startRow.length > 0) {
            if (!reverse) {
                assert UnsignedBytes.lexicographicalComparator().compare(startRow, row) <= 0;
            } else {
                assert UnsignedBytes.lexicographicalComparator().compare(startRow, row) >= 0;
            }
        }

        while (it.hasNext()) {
            byte[] nextRow = it.next().getRowName();

            if (!reverse) {
                assert UnsignedBytes.lexicographicalComparator().compare(row, nextRow) <= 0;
            } else {
                assert UnsignedBytes.lexicographicalComparator().compare(row, nextRow) >= 0;
            }

            row = nextRow;
            size++;
        }

        if (endRow.length > 0) {
            if (!reverse) {
                assert UnsignedBytes.lexicographicalComparator().compare(row, endRow) < 0;
            } else {
                assert UnsignedBytes.lexicographicalComparator().compare(row, endRow) > 0;
            }
        }

        assertEquals(expectedSize, size);
    }

    @Test
    public void testGetRange() {
        testGetRange(reverseRangesSupported());
    }

    public void testGetRange(boolean reverseSupported) {
        putTestDataForSingleTimestamp();

        // Unbounded
        final RangeRequest all = RangeRequest.all();
        assertRangeSizeAndOrdering(keyValueService.getRange(TEST_TABLE, all, TEST_TIMESTAMP + 1), 3, all);

        if (reverseSupported) {
            final RangeRequest allReverse = RangeRequest.reverseBuilder().build();
            assertRangeSizeAndOrdering(keyValueService.getRange(TEST_TABLE, allReverse, TEST_TIMESTAMP + 1),
                    3,
                    allReverse);
        }

        // Upbounded
        final RangeRequest upbounded = RangeRequest.builder().endRowExclusive(row(2)).build();
        assertRangeSizeAndOrdering(keyValueService.getRange(TEST_TABLE, upbounded, TEST_TIMESTAMP + 1),
                2,
                upbounded);

        if (reverseSupported) {
            final RangeRequest upboundedReverse = RangeRequest.reverseBuilder().endRowExclusive(row(0)).build();
            assertRangeSizeAndOrdering(keyValueService.getRange(TEST_TABLE, upboundedReverse, TEST_TIMESTAMP + 1),
                    2,
                    upboundedReverse);
        }

        // Downbounded
        final RangeRequest downbounded = RangeRequest.builder().startRowInclusive(row(1)).build();
        assertRangeSizeAndOrdering(keyValueService.getRange(TEST_TABLE, downbounded, TEST_TIMESTAMP + 1),
                2,
                downbounded);

        if (reverseSupported) {
            final RangeRequest downboundedReverse = RangeRequest.reverseBuilder().startRowInclusive(row(1)).build();
            assertRangeSizeAndOrdering(keyValueService.getRange(TEST_TABLE, downboundedReverse, TEST_TIMESTAMP + 1),
                    2,
                    downboundedReverse);
        }

        // Both-bounded
        final RangeRequest bothbound = RangeRequest.builder().startRowInclusive(row(1)).endRowExclusive(row(2)).build();
        assertRangeSizeAndOrdering(keyValueService.getRange(TEST_TABLE, bothbound, TEST_TIMESTAMP + 1),
                1,
                bothbound);

        if (reverseSupported) {
            final RangeRequest bothboundedReverse = RangeRequest.reverseBuilder()
                    .startRowInclusive(row(2))
                    .endRowExclusive(row(1))
                    .build();
            assertRangeSizeAndOrdering(keyValueService.getRange(TEST_TABLE, bothboundedReverse, TEST_TIMESTAMP + 1),
                    1,
                    bothboundedReverse);
        }

        // Precise test for lower-bounded
        RangeRequest rangeRequest = downbounded;
        ClosableIterator<RowResult<Value>> rangeResult = keyValueService.getRange(
                TEST_TABLE,
                rangeRequest,
                TEST_TIMESTAMP + 1);
        assertFalse(keyValueService.getRange(TEST_TABLE, rangeRequest, TEST_TIMESTAMP).hasNext());
        assertTrue(rangeResult.hasNext());
        assertEquals(
                RowResult.create(
                        row(1),
                        ImmutableSortedMap.orderedBy(UnsignedBytes.lexicographicalComparator()).put(
                                column(0),
                                Value.create(val(1, 0), TEST_TIMESTAMP)).put(
                                column(2),
                                Value.create(val(1, 2), TEST_TIMESTAMP)).build()),
                rangeResult.next());
        assertTrue(rangeResult.hasNext());
        assertEquals(
                RowResult.create(
                        row(2),
                        ImmutableSortedMap.orderedBy(UnsignedBytes.lexicographicalComparator()).put(
                                column(1),
                                Value.create(val(2, 1), TEST_TIMESTAMP)).put(
                                column(2),
                                Value.create(val(2, 2), TEST_TIMESTAMP)).build()),
                rangeResult.next());
        rangeResult.close();
    }

    @Test
    public void testGetRangePaging() {
        for (int numColumnsInMetadata = 1; numColumnsInMetadata <= 3; ++numColumnsInMetadata) {
            for (int batchSizeHint = 1; batchSizeHint <= 5; ++batchSizeHint) {
                doTestGetRangePaging(numColumnsInMetadata, batchSizeHint, false);
                if (reverseRangesSupported()) {
                    doTestGetRangePaging(numColumnsInMetadata, batchSizeHint, true);
                }
            }
        }
    }

    private void doTestGetRangePaging(int numColumnsInMetadata, int batchSizeHint, boolean reverse) {
        TableReference tableRef = createTableWithNamedColumns(numColumnsInMetadata);

        Map<Cell, byte[]> values = new HashMap<Cell, byte[]>();
        values.put(Cell.create(PtBytes.toBytes("00"), PtBytes.toBytes("c1")),
                PtBytes.toBytes("a"));
        values.put(Cell.create(PtBytes.toBytes("00"), PtBytes.toBytes("c2")),
                PtBytes.toBytes("b"));

        values.put(Cell.create(PtBytes.toBytes("01"), RangeRequests.getFirstRowName()),
                PtBytes.toBytes("c"));

        values.put(Cell.create(PtBytes.toBytes("02"), PtBytes.toBytes("c1")),
                PtBytes.toBytes("d"));
        values.put(Cell.create(PtBytes.toBytes("02"), PtBytes.toBytes("c2")),
                PtBytes.toBytes("e"));

        values.put(Cell.create(PtBytes.toBytes("03"), PtBytes.toBytes("c1")),
                PtBytes.toBytes("f"));

        values.put(Cell.create(PtBytes.toBytes("04"), PtBytes.toBytes("c1")),
                PtBytes.toBytes("g"));
        values.put(Cell.create(PtBytes.toBytes("04"), RangeRequests.getLastRowName()),
                PtBytes.toBytes("h"));

        values.put(Cell.create(PtBytes.toBytes("05"), PtBytes.toBytes("c1")),
                PtBytes.toBytes("i"));
        values.put(Cell.create(RangeRequests.getLastRowName(), PtBytes.toBytes("c1")),
                PtBytes.toBytes("j"));
        keyValueService.put(tableRef, values, TEST_TIMESTAMP);

        RangeRequest request = RangeRequest.builder(reverse).batchHint(batchSizeHint).build();
        try (ClosableIterator<RowResult<Value>> iter = keyValueService.getRange(tableRef, request, Long.MAX_VALUE)) {
            List<RowResult<Value>> results = ImmutableList.copyOf(iter);
            List<RowResult<Value>> expected = ImmutableList.of(
                    RowResult.create(PtBytes.toBytes("00"),
                        ImmutableSortedMap.<byte[], Value>orderedBy(UnsignedBytes.lexicographicalComparator())
                            .put(PtBytes.toBytes("c1"),
                                    Value.create(PtBytes.toBytes("a"), TEST_TIMESTAMP))
                            .put(PtBytes.toBytes("c2"),
                                    Value.create(PtBytes.toBytes("b"), TEST_TIMESTAMP))
                            .build()),
                    RowResult.create(PtBytes.toBytes("01"),
                        ImmutableSortedMap.<byte[], Value>orderedBy(UnsignedBytes.lexicographicalComparator())
                            .put(RangeRequests.getFirstRowName(),
                                    Value.create(PtBytes.toBytes("c"), TEST_TIMESTAMP))
                            .build()),
                    RowResult.create(PtBytes.toBytes("02"),
                        ImmutableSortedMap.<byte[], Value>orderedBy(UnsignedBytes.lexicographicalComparator())
                            .put(PtBytes.toBytes("c1"),
                                    Value.create(PtBytes.toBytes("d"), TEST_TIMESTAMP))
                            .put(PtBytes.toBytes("c2"),
                                    Value.create(PtBytes.toBytes("e"), TEST_TIMESTAMP))
                            .build()),
                    RowResult.create(PtBytes.toBytes("03"),
                        ImmutableSortedMap.<byte[], Value>orderedBy(UnsignedBytes.lexicographicalComparator())
                            .put(PtBytes.toBytes("c1"),
                                    Value.create(PtBytes.toBytes("f"), TEST_TIMESTAMP))
                            .build()),
                    RowResult.create(PtBytes.toBytes("04"),
                        ImmutableSortedMap.<byte[], Value>orderedBy(UnsignedBytes.lexicographicalComparator())
                            .put(PtBytes.toBytes("c1"),
                                    Value.create(PtBytes.toBytes("g"), TEST_TIMESTAMP))
                            .put(RangeRequests.getLastRowName(),
                                    Value.create(PtBytes.toBytes("h"), TEST_TIMESTAMP))
                            .build()),
                    RowResult.create(PtBytes.toBytes("05"),
                        ImmutableSortedMap.<byte[], Value>orderedBy(UnsignedBytes.lexicographicalComparator())
                            .put(PtBytes.toBytes("c1"),
                                    Value.create(PtBytes.toBytes("i"), TEST_TIMESTAMP))
                            .build()),
                    RowResult.create(RangeRequests.getLastRowName(),
                        ImmutableSortedMap.<byte[], Value>orderedBy(UnsignedBytes.lexicographicalComparator())
                            .put(PtBytes.toBytes("c1"),
                                    Value.create(PtBytes.toBytes("j"), TEST_TIMESTAMP))
                            .build())
            );
            assertEquals(reverse ? Lists.reverse(expected) : expected, results);
        }
    }

    @Test
    public void testGetRangePagingLastRowEdgeCase() {
        for (int batchSizeHint = 1; batchSizeHint <= 2; ++batchSizeHint) {
            doTestGetRangePagingLastRowEdgeCase(1, batchSizeHint, false);
            if (reverseRangesSupported()) {
                doTestGetRangePagingLastRowEdgeCase(1, batchSizeHint, true);
            }
        }
    }

    private void doTestGetRangePagingLastRowEdgeCase(int numColumnsInMetadata, int batchSizeHint, boolean reverse) {
        TableReference tableRef = createTableWithNamedColumns(numColumnsInMetadata);
        byte[] last = reverse ? RangeRequests.getFirstRowName() : RangeRequests.getLastRowName();
        Map<Cell, byte[]> values = ImmutableMap.of(
                Cell.create(last, PtBytes.toBytes("c1")), PtBytes.toBytes("a"),
                Cell.create(last, last), PtBytes.toBytes("b"));
        keyValueService.put(tableRef, values, TEST_TIMESTAMP);

        RangeRequest request = RangeRequest.builder(reverse).batchHint(batchSizeHint).build();
        try (ClosableIterator<RowResult<Value>> iter = keyValueService.getRange(tableRef, request, Long.MAX_VALUE)) {
            List<RowResult<Value>> results = ImmutableList.copyOf(iter);
            List<RowResult<Value>> expected = ImmutableList.of(
                    RowResult.create(last,
                        ImmutableSortedMap.<byte[], Value>orderedBy(UnsignedBytes.lexicographicalComparator())
                                .put(PtBytes.toBytes("c1"),
                                        Value.create(PtBytes.toBytes("a"), TEST_TIMESTAMP))
                                .put(last, Value.create(PtBytes.toBytes("b"), TEST_TIMESTAMP))
                                .build()));
            assertEquals(expected, results);
        }
    }

    @Test
    public void testGetRangePagingWithColumnSelection() {
        for (int numRows = 1; numRows <= 6; ++numRows) {
            populateTableWithTriangularData(numRows);
            for (int numColsInSelection = 1; numColsInSelection <= 7; ++numColsInSelection) {
                for (int batchSizeHint = 1; batchSizeHint <= 7; ++batchSizeHint) {
                    doTestGetRangePagingWithColumnSelection(batchSizeHint, numRows, numColsInSelection, false);
                    if (reverseRangesSupported()) {
                        doTestGetRangePagingWithColumnSelection(batchSizeHint, numRows, numColsInSelection, true);
                    }
                }
            }
        }
    }

    // row 1: 1
    // row 2: 1 2
    // row 3: 1 2 3
    // row 4: 1 2 3 4
    // ...
    private void populateTableWithTriangularData(int numRows) {
        Map<Cell, byte[]> expectedValues = new HashMap<>();
        for (long row = 1; row <= numRows; ++row) {
            for (long col = 1; col <= row; ++col) {
                byte[] rowName = PtBytes.toBytes(Long.MIN_VALUE ^ row);
                byte[] colName = PtBytes.toBytes(Long.MIN_VALUE ^ col);
                expectedValues.put(Cell.create(rowName, colName), PtBytes.toBytes(row + "," + col));
            }
        }
        Map<Cell, byte[]> unexpectedValues = Maps.transformValues(expectedValues, val -> PtBytes.toBytes("foo"));

        keyValueService.truncateTable(TEST_TABLE);
        keyValueService.put(TEST_TABLE, expectedValues, TEST_TIMESTAMP); // only these should be returned

        keyValueService.put(TEST_TABLE, unexpectedValues, TEST_TIMESTAMP - 10);
        keyValueService.put(TEST_TABLE, unexpectedValues, TEST_TIMESTAMP + 10);
    }

    private void doTestGetRangePagingWithColumnSelection(int batchSizeHint,
                                                         int numRows,
                                                         int numColsInSelection,
                                                         boolean reverse) {
        Collection<byte[]> columnSelection = new ArrayList<>(numColsInSelection);
        for (long col = 1; col <= numColsInSelection; ++col) {
            byte[] colName = PtBytes.toBytes(Long.MIN_VALUE ^ col);
            columnSelection.add(colName);
        }
        RangeRequest request = RangeRequest.builder(reverse)
                .retainColumns(columnSelection)
                .batchHint(batchSizeHint)
                .build();
        try (ClosableIterator<RowResult<Value>> iter = keyValueService.getRange(TEST_TABLE, request,
                TEST_TIMESTAMP + 1)) {
            List<RowResult<Value>> results = ImmutableList.copyOf(iter);
            assertEquals(getExpectedResultForRangePagingWithColumnSelectionTest(numRows, numColsInSelection, reverse),
                    results);
        }
    }

    private List<RowResult<Value>> getExpectedResultForRangePagingWithColumnSelectionTest(int numRows,
                                                                                          int numColsInSelection,
                                                                                          boolean reverse) {
        List<RowResult<Value>> expected = new ArrayList<>();
        for (long row = 1; row <= numRows; ++row) {
            ImmutableSortedMap.Builder<byte[], Value> builder = ImmutableSortedMap.orderedBy(
                    UnsignedBytes.lexicographicalComparator());
            for (long col = 1; col <= row && col <= numColsInSelection; ++col) {
                byte[] colName = PtBytes.toBytes(Long.MIN_VALUE ^ col);
                builder.put(colName, Value.create(PtBytes.toBytes(row + "," + col), TEST_TIMESTAMP));
            }
            SortedMap<byte[], Value> columns = builder.build();
            if (!columns.isEmpty()) {
                byte[] rowName = PtBytes.toBytes(Long.MIN_VALUE ^ row);
                expected.add(RowResult.create(rowName, columns));
            }
        }
        if (reverse) {
            return Lists.reverse(expected);
        } else {
            return expected;
        }
    }

    @Test
    public void testGetAllTimestamps() {
        putTestDataForMultipleTimestamps();
        final Set<Cell> cellSet = ImmutableSet.of(TEST_CELL);
        Multimap<Cell, Long> timestamps = keyValueService.getAllTimestamps(
                TEST_TABLE,
                cellSet,
                TEST_TIMESTAMP);
        assertEquals(0, timestamps.size());

        timestamps = keyValueService.getAllTimestamps(TEST_TABLE, cellSet, TEST_TIMESTAMP + 1);
        assertEquals(1, timestamps.size());
        assertTrue(timestamps.containsEntry(TEST_CELL, TEST_TIMESTAMP));

        timestamps = keyValueService.getAllTimestamps(TEST_TABLE, cellSet, TEST_TIMESTAMP + 2);
        assertEquals(2, timestamps.size());
        assertTrue(timestamps.containsEntry(TEST_CELL, TEST_TIMESTAMP));
        assertTrue(timestamps.containsEntry(TEST_CELL, TEST_TIMESTAMP + 1));

        assertEquals(
                timestamps,
                keyValueService.getAllTimestamps(TEST_TABLE, cellSet, TEST_TIMESTAMP + 3));
    }

    @Test
    public void testDelete() {
        putTestDataForSingleTimestamp();
        assertEquals(3, Iterators.size(keyValueService.getRange(
                TEST_TABLE,
                RangeRequest.all(),
                TEST_TIMESTAMP + 1)));
        keyValueService.delete(
                TEST_TABLE,
                ImmutableMultimap.of(TEST_CELL, TEST_TIMESTAMP));
        assertEquals(3, Iterators.size(keyValueService.getRange(
                TEST_TABLE,
                RangeRequest.all(),
                TEST_TIMESTAMP + 1)));
        keyValueService.delete(
                TEST_TABLE,
                ImmutableMultimap.of(Cell.create(row(0), column(1)), TEST_TIMESTAMP));
        assertEquals(2, Iterators.size(keyValueService.getRange(
                TEST_TABLE,
                RangeRequest.all(),
                TEST_TIMESTAMP + 1)));
        keyValueService.delete(
                TEST_TABLE,
                ImmutableMultimap.of(Cell.create(row(1), column(0)), TEST_TIMESTAMP));
        assertEquals(2, Iterators.size(keyValueService.getRange(
                TEST_TABLE,
                RangeRequest.all(),
                TEST_TIMESTAMP + 1)));
        keyValueService.delete(
                TEST_TABLE,
                ImmutableMultimap.of(Cell.create(row(1), column(2)), TEST_TIMESTAMP));
        assertEquals(1, Iterators.size(keyValueService.getRange(
                TEST_TABLE,
                RangeRequest.all(),
                TEST_TIMESTAMP + 1)));
    }

    @Test
    public void testDeleteMultipleVersions() {
        putTestDataForMultipleTimestamps();
        ClosableIterator<RowResult<Value>> result = keyValueService.getRange(
                TEST_TABLE,
                RangeRequest.all(),
                TEST_TIMESTAMP + 1);
        assertTrue(result.hasNext());

        keyValueService.delete(TEST_TABLE, ImmutableMultimap.of(TEST_CELL, TEST_TIMESTAMP));

        result = keyValueService.getRange(TEST_TABLE, RangeRequest.all(), TEST_TIMESTAMP + 1);
        assertFalse(result.hasNext());

        result = keyValueService.getRange(TEST_TABLE, RangeRequest.all(), TEST_TIMESTAMP + 2);
        assertTrue(result.hasNext());
    }

    @Test
    public void testDeleteRangeReverse() {
        Assume.assumeTrue(reverseRangesSupported());
        // should delete only row1
        setupTestRowsZeroOneAndTwoAndDeleteFrom(PtBytes.toBytes("row1b"), row(0), true);
        checkThatTableIsNowOnly(row(0), row(2));
    }

    @Test
    public void testDeleteRangeSingleRow() {
        // should delete row0 only
        setupTestRowsZeroOneAndTwoAndDeleteFrom(row(0), RangeRequests.nextLexicographicName(row(0)));
        checkThatTableIsNowOnly(row(1), row(2));
    }

    @Test
    public void testDeleteRangeStartRowInclusivity() {
        // should delete row0 and row1
        setupTestRowsZeroOneAndTwoAndDeleteFrom(row(0), PtBytes.toBytes("row1b"));
        checkThatTableIsNowOnly(row(2));
    }

    @Test
    public void testDeleteRangeEndRowExclusivity() {
        // should delete row0 only
        setupTestRowsZeroOneAndTwoAndDeleteFrom(PtBytes.toBytes("row"), row(1));
        checkThatTableIsNowOnly(row(1), row(2));
    }

    @Test
    public void testDeleteRangeAll() {
        putTestDataForRowsZeroOneAndTwo();
        keyValueService.deleteRange(TEST_TABLE, RangeRequest.all());
        checkThatTableIsNowOnly();
    }

    @Test
    public void testDeleteRangeNone() {
        setupTestRowsZeroOneAndTwoAndDeleteFrom(PtBytes.toBytes("a"),
                PtBytes.toBytes("a"));
        checkThatTableIsNowOnly(row(0), row(1), row(2));
    }

    @Test
    public void deleteTimestampRangesIgnoresEmptyMap() {
        keyValueService.deleteAllTimestamps(TEST_TABLE, ImmutableMap.of(), false);
    }

    @Test
    public void deleteTimestampRangesDeletesForSingleColumn() {
        long ts1 = 5L;
        long ts2 = 10L;
        long latestTs = 15L;

        keyValueService.putWithTimestamps(TEST_TABLE, ImmutableMultimap.of(
                TEST_CELL, Value.create(val(0, 5), ts1),
                TEST_CELL, Value.create(val(0, 7), ts2),
                TEST_CELL, Value.create(val(0, 9), latestTs)));

        keyValueService.deleteAllTimestamps(TEST_TABLE, ImmutableMap.of(TEST_CELL, latestTs), false);

        assertThat(getAllTimestampsForTestCell(), contains(latestTs));
        assertThat(keyValueService.get(TEST_TABLE, ImmutableMap.of(TEST_CELL, Long.MAX_VALUE)).get(TEST_CELL),
                equalTo(Value.create(val(0, 9), latestTs)));
    }

    @Test
    public void deleteTimestampRangesDeletesMultipleColumnsAcrossMultipleRows() {
        Cell row0col0 = Cell.create(row(0), column(0));
        Cell row0col1 = Cell.create(row(0), column(1));
        Cell row1col0 = Cell.create(row(1), column(0));

        long ts1Col0 = 5L;
        long ts2Col0 = 10L;
        long latestTsCol0 = 15L;

        long ts1Col1 = 2L;
        long ts2Col1 = 3L;
        long latestTsCol1 = 4L;

        keyValueService.put(TEST_TABLE, ImmutableMap.of(row0col0, val(0, 0)), ts1Col0);
        keyValueService.put(TEST_TABLE, ImmutableMap.of(row0col0, val(0, 1)), ts2Col0);
        keyValueService.put(TEST_TABLE, ImmutableMap.of(row0col0, val(1, 0)), latestTsCol0);

        keyValueService.put(TEST_TABLE, ImmutableMap.of(row1col0, val(0, 0)), ts1Col0);
        keyValueService.put(TEST_TABLE, ImmutableMap.of(row1col0, val(0, 1)), ts2Col0);
        keyValueService.put(TEST_TABLE, ImmutableMap.of(row1col0, val(1, 0)), latestTsCol0);

        keyValueService.put(TEST_TABLE, ImmutableMap.of(row0col1, val(0, 0)), ts1Col1);
        keyValueService.put(TEST_TABLE, ImmutableMap.of(row0col1, val(0, 1)), ts2Col1);
        keyValueService.put(TEST_TABLE, ImmutableMap.of(row0col1, val(1, 0)), latestTsCol1);

        keyValueService.deleteAllTimestamps(TEST_TABLE, ImmutableMap.of(
                row0col0, latestTsCol0,
                row0col1, latestTsCol1,
                row1col0, latestTsCol0), false);

        assertThat(keyValueService.getAllTimestamps(TEST_TABLE, ImmutableSet.of(row0col0), Long.MAX_VALUE).asMap().get(
                row0col0), contains(latestTsCol0));
        assertThat(keyValueService.getAllTimestamps(TEST_TABLE, ImmutableSet.of(row0col1), Long.MAX_VALUE).asMap().get(
                row0col1), contains(latestTsCol1));
        assertThat(keyValueService.getAllTimestamps(TEST_TABLE, ImmutableSet.of(row1col0), Long.MAX_VALUE).asMap().get(
                row1col0), contains(latestTsCol0));

        assertThat(keyValueService.get(TEST_TABLE, ImmutableMap.of(row0col0, Long.MAX_VALUE)).get(row0col0),
                equalTo(Value.create(val(1, 0), latestTsCol0)));
        assertThat(keyValueService.get(TEST_TABLE, ImmutableMap.of(row0col1, Long.MAX_VALUE)).get(row0col1),
                equalTo(Value.create(val(1, 0), latestTsCol1)));
        assertThat(keyValueService.get(TEST_TABLE, ImmutableMap.of(row1col0, Long.MAX_VALUE)).get(row1col0),
                equalTo(Value.create(val(1, 0), latestTsCol0)));
    }

    @Test
    public void deleteTimestampRangesIncludingSentinelsIgnoresEmptyMap() {
        keyValueService.deleteAllTimestamps(TEST_TABLE, ImmutableMap.of(), true);
    }

    @Test
    public void deleteTimestampRangesIncludingSentinelsDeletesForSingleColumn() {
        long ts1 = 5L;
        long ts2 = 10L;
        long latestTs = 15L;

        keyValueService.putWithTimestamps(TEST_TABLE, ImmutableMultimap.of(
                TEST_CELL, Value.create(val(0, 5), ts1),
                TEST_CELL, Value.create(val(0, 7), ts2),
                TEST_CELL, Value.create(val(0, 9), latestTs)));

        keyValueService.deleteAllTimestamps(TEST_TABLE, ImmutableMap.of(TEST_CELL, latestTs), true);

        assertThat(getAllTimestampsForTestCell(), contains(latestTs));
        assertThat(keyValueService.get(TEST_TABLE, ImmutableMap.of(TEST_CELL, Long.MAX_VALUE)).get(TEST_CELL),
                equalTo(Value.create(val(0, 9), latestTs)));
    }

    @Test
    public void deleteTimestampRangesIncludingSentinelsDeletesMultipleColumnsAcrossMultipleRows() {
        Cell row0col0 = Cell.create(row(0), column(0));
        Cell row0col1 = Cell.create(row(0), column(1));
        Cell row1col0 = Cell.create(row(1), column(0));

        long ts1Col0 = 5L;
        long ts2Col0 = 10L;
        long latestTsCol0 = 15L;

        long ts1Col1 = 2L;
        long ts2Col1 = 3L;
        long latestTsCol1 = 4L;

        keyValueService.put(TEST_TABLE, ImmutableMap.of(row0col0, val(0, 0)), ts1Col0);
        keyValueService.put(TEST_TABLE, ImmutableMap.of(row0col0, val(0, 1)), ts2Col0);
        keyValueService.put(TEST_TABLE, ImmutableMap.of(row0col0, val(1, 0)), latestTsCol0);

        keyValueService.put(TEST_TABLE, ImmutableMap.of(row1col0, val(0, 0)), ts1Col0);
        keyValueService.put(TEST_TABLE, ImmutableMap.of(row1col0, val(0, 1)), ts2Col0);
        keyValueService.put(TEST_TABLE, ImmutableMap.of(row1col0, val(1, 0)), latestTsCol0);

        keyValueService.put(TEST_TABLE, ImmutableMap.of(row0col1, val(0, 0)), ts1Col1);
        keyValueService.put(TEST_TABLE, ImmutableMap.of(row0col1, val(0, 1)), ts2Col1);
        keyValueService.put(TEST_TABLE, ImmutableMap.of(row0col1, val(1, 0)), latestTsCol1);

        keyValueService.deleteAllTimestamps(TEST_TABLE, ImmutableMap.of(
                row0col0, latestTsCol0,
                row0col1, latestTsCol1,
                row1col0, latestTsCol0), true);

        assertThat(keyValueService.getAllTimestamps(TEST_TABLE, ImmutableSet.of(row0col0), Long.MAX_VALUE).asMap().get(
                row0col0), contains(latestTsCol0));
        assertThat(keyValueService.getAllTimestamps(TEST_TABLE, ImmutableSet.of(row0col1), Long.MAX_VALUE).asMap().get(
                row0col1), contains(latestTsCol1));
        assertThat(keyValueService.getAllTimestamps(TEST_TABLE, ImmutableSet.of(row1col0), Long.MAX_VALUE).asMap().get(
                row1col0), contains(latestTsCol0));

        assertThat(keyValueService.get(TEST_TABLE, ImmutableMap.of(row0col0, Long.MAX_VALUE)).get(row0col0),
                equalTo(Value.create(val(1, 0), latestTsCol0)));
        assertThat(keyValueService.get(TEST_TABLE, ImmutableMap.of(row0col1, Long.MAX_VALUE)).get(row0col1),
                equalTo(Value.create(val(1, 0), latestTsCol1)));
        assertThat(keyValueService.get(TEST_TABLE, ImmutableMap.of(row1col0, Long.MAX_VALUE)).get(row1col0),
                equalTo(Value.create(val(1, 0), latestTsCol0)));
    }

    @Test
    public void deleteTimestampRangesLeavesSentinels() {
        long latestTs = 15L;

        keyValueService.addGarbageCollectionSentinelValues(TEST_TABLE, ImmutableSet.of(TEST_CELL));
        keyValueService.put(TEST_TABLE, ImmutableMap.of(TEST_CELL, val(1, 0)), latestTs);

        keyValueService.deleteAllTimestamps(TEST_TABLE, ImmutableMap.of(TEST_CELL, latestTs), false);

        assertThat(getAllTimestampsForTestCell(), contains(Value.INVALID_VALUE_TIMESTAMP, latestTs));
        assertThat(keyValueService.get(TEST_TABLE, ImmutableMap.of(TEST_CELL, Value.INVALID_VALUE_TIMESTAMP + 1L))
                .get(TEST_CELL), equalTo(Value.create(new byte[0], Value.INVALID_VALUE_TIMESTAMP)));
    }

    @Test
    public void deleteTimestampRangesIncludingSentinelsDeletesSentinels() {
        long latestTs = 15L;

        keyValueService.addGarbageCollectionSentinelValues(TEST_TABLE, ImmutableSet.of(TEST_CELL));
        keyValueService.put(TEST_TABLE, ImmutableMap.of(TEST_CELL, val(1, 0)), latestTs);

        keyValueService.deleteAllTimestamps(TEST_TABLE, ImmutableMap.of(TEST_CELL, latestTs), true);

        assertThat(getAllTimestampsForTestCell(), contains(latestTs));
    }

    @Test
    public void deleteTimestampRangesEdgeCases() {
        long minTs = 0;

        keyValueService.addGarbageCollectionSentinelValues(TEST_TABLE, ImmutableSet.of(TEST_CELL));
        keyValueService.putWithTimestamps(TEST_TABLE, ImmutableMultimap.of(
                TEST_CELL, Value.create(val(0, 5), minTs),
                TEST_CELL, Value.create(val(0, 7), TEST_TIMESTAMP - 1),
                TEST_CELL, Value.create(val(0, 9), TEST_TIMESTAMP)));

        keyValueService.deleteAllTimestamps(TEST_TABLE, ImmutableMap.of(TEST_CELL, TEST_TIMESTAMP), false);

        assertThat(getAllTimestampsForTestCell(), contains(Value.INVALID_VALUE_TIMESTAMP, TEST_TIMESTAMP));
    }

    @Test
    public void deleteTimestampRangesIncludingSentinelsEdgeCases() {
        long minTs = 0;

        keyValueService.addGarbageCollectionSentinelValues(TEST_TABLE, ImmutableSet.of(TEST_CELL));
        keyValueService.putWithTimestamps(TEST_TABLE, ImmutableMultimap.of(
                TEST_CELL, Value.create(val(0, 5), minTs),
                TEST_CELL, Value.create(val(0, 7), TEST_TIMESTAMP - 1),
                TEST_CELL, Value.create(val(0, 9), TEST_TIMESTAMP)));

        keyValueService.deleteAllTimestamps(TEST_TABLE, ImmutableMap.of(TEST_CELL, TEST_TIMESTAMP), true);

        assertThat(getAllTimestampsForTestCell(), contains(TEST_TIMESTAMP));
    }

    private Collection<Long> getAllTimestampsForTestCell() {
        return keyValueService.getAllTimestamps(TEST_TABLE, ImmutableSet.of(TEST_CELL), Long.MAX_VALUE)
                .asMap().get(TEST_CELL);
    }

    private void setupTestRowsZeroOneAndTwoAndDeleteFrom(byte[] start, byte[] end) {
        setupTestRowsZeroOneAndTwoAndDeleteFrom(start, end, false);
    }

    private void setupTestRowsZeroOneAndTwoAndDeleteFrom(byte[] start, byte[] end, boolean reverse) {
        putTestDataForRowsZeroOneAndTwo();

        RangeRequest range = RangeRequest.builder(reverse)
                .startRowInclusive(start)
                .endRowExclusive(end)
                .build();
        keyValueService.deleteRange(TEST_TABLE, range);
    }

    private void checkThatTableIsNowOnly(byte[]... rows) {
        List<byte[]> keys = Lists.newArrayList();
        keyValueService.getRange(TEST_TABLE, RangeRequest.all(), AtlasDbConstants.MAX_TS)
                .forEachRemaining(row -> keys.add(row.getRowName()));
        assertTrue(Arrays.deepEquals(keys.toArray(), rows));
    }

    @Test
    public void testPutWithTimestamps() {
        putTestDataForMultipleTimestamps();
        final Value val1 = Value.create(val(0, 7), TEST_TIMESTAMP + 1);
        final Value val5 = Value.create(val(0, 9), TEST_TIMESTAMP + 5);
        keyValueService.putWithTimestamps(TEST_TABLE, ImmutableMultimap.of(TEST_CELL, val5));
        assertEquals(
                val5,
                keyValueService.get(TEST_TABLE, ImmutableMap.of(TEST_CELL, TEST_TIMESTAMP + 6)).get(TEST_CELL));
        assertEquals(
                val1,
                keyValueService.get(TEST_TABLE, ImmutableMap.of(TEST_CELL, TEST_TIMESTAMP + 5)).get(TEST_CELL));
        keyValueService.delete(TEST_TABLE, ImmutableMultimap.of(TEST_CELL, TEST_TIMESTAMP + 5));
    }

    @Test
    public void testGetRangeWithTimestamps() {
        testGetRangeWithTimestamps(false);
        if (reverseRangesSupported()) {
            testGetRangeWithTimestamps(true);
        }
    }

    private void testGetRangeWithTimestamps(boolean reverse) {
        putTestDataForMultipleTimestamps();
        final RangeRequest range;
        if (!reverse) {
            range = RangeRequest.builder().startRowInclusive(row(0)).endRowExclusive(row(1)).build();
        } else {
            range = RangeRequest.reverseBuilder().startRowInclusive(row(0)).build();
        }
        ClosableIterator<RowResult<Set<Long>>> rangeWithHistory = keyValueService.getRangeOfTimestamps(
                TEST_TABLE, range, TEST_TIMESTAMP + 2);

        RowResult<Set<Long>> row = rangeWithHistory.next();
        assertFalse(rangeWithHistory.hasNext());
        rangeWithHistory.close();
        assertEquals(1, Iterables.size(row.getCells()));
        Entry<Cell, Set<Long>> cell0 = row.getCells().iterator().next();
        assertEquals(2, cell0.getValue().size());
        assertTrue(cell0.getValue().contains(TEST_TIMESTAMP));
        assertTrue(cell0.getValue().contains(TEST_TIMESTAMP + 1));
    }

    @Test
    public void testGetRangeOfTimestampsReturnsAllRows() {
        keyValueService.put(TEST_TABLE,
                ImmutableMap.of(
                    Cell.create(row(0), column(0)), val(0, 5),
                    Cell.create(row(1), column(0)), val(0, 5),
                    Cell.create(row(2), column(0)), val(0, 5)),
                TEST_TIMESTAMP);
        RangeRequest range = RangeRequest.all().withBatchHint(1);
        List<RowResult<Set<Long>>> results = ImmutableList.copyOf(
                keyValueService.getRangeOfTimestamps(TEST_TABLE, range, TEST_TIMESTAMP + 1));
        assertEquals(3, results.size());
        assertArrayEquals(row(0), results.get(0).getRowName());
        assertArrayEquals(row(1), results.get(1).getRowName());
        assertArrayEquals(row(2), results.get(2).getRowName());
    }

    @Test
    public void testGetRangeOfTimestampsOmitsTimestampsLessThanMax() {
        keyValueService.put(TEST_TABLE,
                ImmutableMap.of(
                        Cell.create(row(0), column(0)), val(0, 5)),
                TEST_TIMESTAMP);

        keyValueService.put(TEST_TABLE,
                ImmutableMap.of(
                        Cell.create(row(0), column(0)), val(0, 7)),
                TEST_TIMESTAMP + 10);

        RangeRequest range = RangeRequest.all().withBatchHint(2);
        List<RowResult<Set<Long>>> results = ImmutableList.copyOf(
                keyValueService.getRangeOfTimestamps(TEST_TABLE, range, TEST_TIMESTAMP + 1));
        assertEquals(1, results.size());
        assertArrayEquals(row(0), results.get(0).getRowName());
        assertEquals(TEST_TIMESTAMP, (long) results.get(0).getOnlyColumnValue().iterator().next());
    }

    @Test
    public void testGetRangeOfTimestampsFetchesProperRange() {
        keyValueService.put(TEST_TABLE,
                ImmutableMap.of(
                        Cell.create(row(0), column(0)), val(0, 5),
                        Cell.create(row(1), column(0)), val(0, 5),
                        Cell.create(row(2), column(0)), val(0, 5)),
                TEST_TIMESTAMP);

        keyValueService.put(TEST_TABLE,
                ImmutableMap.of(
                        Cell.create(row(0), column(0)), val(0, 7)),
                TEST_TIMESTAMP + 10);

        RangeRequest range = RangeRequest.builder().startRowInclusive(row(1)).endRowExclusive(row(2)).build();
        List<RowResult<Set<Long>>> results = ImmutableList.copyOf(
                keyValueService.getRangeOfTimestamps(TEST_TABLE, range, TEST_TIMESTAMP + 1));
        assertEquals(1, results.size());
        assertArrayEquals(row(1), results.get(0).getRowName());
    }

    @Test
    public void testKeyAlreadyExists() {
        // Test that it does not throw some random exceptions
        putTestDataForSingleTimestamp();
        try {
            putTestDataForSingleTimestamp();
        } catch (AtlasDbDependencyException e) {
            if (KeyAlreadyExistsException.class.isInstance(e.getCause())) {
                Assert.fail("Must not throw when overwriting with same value!");
            }
        }

        keyValueService.putWithTimestamps(
                TEST_TABLE,
                ImmutableMultimap.of(
                        TEST_CELL,
                        Value.create(val(0, 0), TEST_TIMESTAMP + 1)));
        try {
            keyValueService.putWithTimestamps(
                    TEST_TABLE,
                    ImmutableMultimap.of(
                            TEST_CELL,
                            Value.create(val(0, 0), TEST_TIMESTAMP + 1)));
        } catch (AtlasDbDependencyException e) {
            if (KeyAlreadyExistsException.class.isInstance(e.getCause())) {
                Assert.fail("Must not throw when overwriting with same value!");
            }
        }

        try {
            keyValueService.putWithTimestamps(TEST_TABLE, ImmutableMultimap.of(
                    TEST_CELL, Value.create(val(0, 1), TEST_TIMESTAMP + 1)));
            // Legal
        } catch (KeyAlreadyExistsException e) {
            // Legal
        }

        // The first try might not throw as putUnlessExists must only be exclusive with other putUnlessExists.
        try {
            keyValueService.putUnlessExists(TEST_TABLE, ImmutableMap.of(TEST_CELL, val(0, 0)));
            // Legal
        } catch (KeyAlreadyExistsException e) {
            // Legal
        }

<<<<<<< HEAD
        assertThatThrownBy(() -> keyValueService.putUnlessExists(TEST_TABLE, ImmutableMap.of(TEST_CELL, val(0, 0))))
                .isInstanceOf(KeyAlreadyExistsException.class)
                .as("putUnlessExists must throw when overwriting the same cell!");
=======
        assertThatThrownBy(() -> keyValueService.putUnlessExists(TEST_TABLE, ImmutableMap.of(TEST_CELL, value00)))
                .as("putUnlessExists must throw when overwriting the same cell!")
                .isInstanceOf(KeyAlreadyExistsException.class);
>>>>>>> 4d08e198
    }

    @Test
    public void putUnlessExistsDoesNotConflictForMultipleCellsSameRow() {
        Assume.assumeTrue(checkAndSetSupported());
        Cell firstTestCell = Cell.create(row(0), column(0));
        Cell nextTestCell = Cell.create(row(0), column(1));

        keyValueService.putUnlessExists(TEST_TABLE, ImmutableMap.of(firstTestCell, val(0, 0)));
        keyValueService.putUnlessExists(TEST_TABLE, ImmutableMap.of(nextTestCell, val(0, 1)));
        // Legal as the cells are different
    }

    @Test
    public void putUnlessExistsDoesNotConflictForMultipleCellsSameColumn() {
        Assume.assumeTrue(checkAndSetSupported());
        Cell firstTestCell = Cell.create(row(0), column(0));
        Cell nextTestCell = Cell.create(row(1), column(0));

        keyValueService.putUnlessExists(TEST_TABLE, ImmutableMap.of(firstTestCell, val(0, 0)));
        keyValueService.putUnlessExists(TEST_TABLE, ImmutableMap.of(nextTestCell, val(0, 1)));
        // Legal as the cells are different
    }

    @Test
    public void testCheckAndSetFromEmpty() {
        Assume.assumeTrue(checkAndSetSupported());

        CheckAndSetRequest request = CheckAndSetRequest.newCell(TEST_TABLE, TEST_CELL, val(0, 0));
        keyValueService.checkAndSet(request);

        verifyCheckAndSet(TEST_CELL, val(0, 0));
    }

    @Test
    public void testCheckAndSetFromOtherValue() {
        Assume.assumeTrue(checkAndSetSupported());

        CheckAndSetRequest request = CheckAndSetRequest.newCell(TEST_TABLE, TEST_CELL, val(0, 0));
        keyValueService.checkAndSet(request);

        CheckAndSetRequest secondRequest = CheckAndSetRequest.singleCell(TEST_TABLE, TEST_CELL, val(0, 0), val(0, 1));
        keyValueService.checkAndSet(secondRequest);

        verifyCheckAndSet(TEST_CELL, val(0, 1));
    }

    @Test
    public void testCheckAndSetAndBackAgain() {
        testCheckAndSetFromOtherValue();

        CheckAndSetRequest thirdRequest = CheckAndSetRequest.singleCell(TEST_TABLE, TEST_CELL, val(0, 1), val(0, 0));
        keyValueService.checkAndSet(thirdRequest);

        verifyCheckAndSet(TEST_CELL, val(0, 0));
    }

    private void verifyCheckAndSet(Cell key, byte[] expectedValue) {
        Multimap<Cell, Long> timestamps = keyValueService.getAllTimestamps(TEST_TABLE, ImmutableSet.of(key), 1L);

        assertEquals(1, timestamps.size());
        assertTrue(timestamps.containsEntry(key, AtlasDbConstants.TRANSACTION_TS));

        ClosableIterator<RowResult<Value>> result = keyValueService.getRange(TEST_TABLE, RangeRequest.all(),
                AtlasDbConstants.TRANSACTION_TS + 1);

        // Check result is right
        byte[] actual = result.next().getColumns().get(key.getColumnName()).getContents();
        assertArrayEquals(String.format("Value \"%s\" different from expected \"%s\"",
                new String(actual, StandardCharsets.UTF_8),
                new String(expectedValue, StandardCharsets.UTF_8)),
                expectedValue,
                actual);

        // Check no more results
        assertFalse(result.hasNext());
    }

    @Test(expected = CheckAndSetException.class)
    public void testCheckAndSetFromWrongValue() {
        Assume.assumeTrue(checkAndSetSupported());

        CheckAndSetRequest request = CheckAndSetRequest.newCell(TEST_TABLE, TEST_CELL, val(0, 0));
        keyValueService.checkAndSet(request);

        try {
            CheckAndSetRequest secondRequest = CheckAndSetRequest
                    .singleCell(TEST_TABLE, TEST_CELL, val(0, 1), val(0, 0));
            keyValueService.checkAndSet(secondRequest);
        } catch (CheckAndSetException ex) {
            assertThat(ex.getActualValues(), contains(val(0, 0)));
            throw ex;
        }
    }

    @Test(expected = CheckAndSetException.class)
    public void testCheckAndSetFromValueWhenNoValue() {
        Assume.assumeTrue(checkAndSetSupported());

        CheckAndSetRequest request = CheckAndSetRequest.singleCell(TEST_TABLE, TEST_CELL, val(0, 0), val(0, 1));
        keyValueService.checkAndSet(request);
    }

    @Test(expected = CheckAndSetException.class)
    public void testCheckAndSetFromNoValueWhenValueIsPresent() {
        Assume.assumeTrue(checkAndSetSupported());

        CheckAndSetRequest request = CheckAndSetRequest.newCell(TEST_TABLE, TEST_CELL, val(0, 0));
        keyValueService.checkAndSet(request);
        keyValueService.checkAndSet(request);
    }

    @Test
    public void testCheckAndSetToNewCellsInDistinctRows() {
        Assume.assumeTrue(checkAndSetSupported());
        Cell firstTestCell = Cell.create(row(0), column(0));
        Cell nextTestCell = Cell.create(row(0), column(1));

        keyValueService.checkAndSet(CheckAndSetRequest.newCell(TEST_TABLE, firstTestCell, val(0, 0)));
        keyValueService.checkAndSet(CheckAndSetRequest.newCell(TEST_TABLE, nextTestCell, val(0, 1)));

        verifyCheckAndSet(firstTestCell, val(0, 0));
        verifyCheckAndSet(nextTestCell, val(0, 1));
    }

    @Test
    public void testCheckAndSetIndependentlyWorks() {
        Assume.assumeTrue(checkAndSetSupported());
        Cell firstTestCell = Cell.create(row(0), column(0));
        Cell nextTestCell = Cell.create(row(0), column(1));

        keyValueService.checkAndSet(CheckAndSetRequest.newCell(TEST_TABLE, firstTestCell, val(0, 0)));
        keyValueService.checkAndSet(CheckAndSetRequest.newCell(TEST_TABLE, nextTestCell, val(0, 1)));
        keyValueService.checkAndSet(CheckAndSetRequest.singleCell(TEST_TABLE, firstTestCell, val(0, 0), val(0, 1)));

        verifyCheckAndSet(firstTestCell, val(0, 1));
        verifyCheckAndSet(nextTestCell, val(0, 1));
    }

    @Test
    public void testCheckAndSetIndependentlyFails() {
        Assume.assumeTrue(checkAndSetSupported());
        Cell firstTestCell = Cell.create(row(0), column(0));
        Cell nextTestCell = Cell.create(row(0), column(1));

        keyValueService.checkAndSet(CheckAndSetRequest.newCell(TEST_TABLE, firstTestCell, val(0, 0)));
        keyValueService.checkAndSet(CheckAndSetRequest.newCell(TEST_TABLE, nextTestCell, val(0, 1)));

        assertThatThrownBy(() -> keyValueService.checkAndSet(
                CheckAndSetRequest.singleCell(TEST_TABLE, nextTestCell, val(0, 0), val(0, 1))))
                .isInstanceOf(CheckAndSetException.class);

        verifyCheckAndSet(firstTestCell, val(0, 0));
        verifyCheckAndSet(nextTestCell, val(0, 1));
    }

    @Test
    public void testAddGcSentinelValues() {
        putTestDataForMultipleTimestamps();

        Multimap<Cell, Long> timestampsBefore = getTestTimestamps();
        assertEquals(2, timestampsBefore.size());
        assertFalse(timestampsBefore.containsEntry(TEST_CELL, Value.INVALID_VALUE_TIMESTAMP));

        keyValueService.addGarbageCollectionSentinelValues(TEST_TABLE, ImmutableSet.of(TEST_CELL));

        Multimap<Cell, Long> timestampsAfter1 = getTestTimestamps();
        assertEquals(3, timestampsAfter1.size());
        assertTrue(timestampsAfter1.containsEntry(TEST_CELL, Value.INVALID_VALUE_TIMESTAMP));

        keyValueService.addGarbageCollectionSentinelValues(TEST_TABLE, ImmutableSet.of(TEST_CELL));

        Multimap<Cell, Long> timestampsAfter2 = getTestTimestamps();
        assertEquals(3, timestampsAfter2.size());
        assertTrue(timestampsAfter2.containsEntry(TEST_CELL, Value.INVALID_VALUE_TIMESTAMP));
    }

    private Multimap<Cell, Long> getTestTimestamps() {
        return keyValueService.getAllTimestamps(TEST_TABLE, ImmutableSet.of(TEST_CELL), AtlasDbConstants.MAX_TS);
    }

    @Test
    public void testGetRangeThrowsOnError() {
        try {
            keyValueService.getRange(TEST_NONEXISTING_TABLE, RangeRequest.all(), AtlasDbConstants.MAX_TS).hasNext();
            Assert.fail("getRange must throw on failure");
        } catch (RuntimeException e) {
            // Expected
        }
    }

    @Test(expected = RuntimeException.class)
    public void testGetRangeOfTimestampsThrowsOnError() {
        keyValueService.getRangeOfTimestamps(TEST_NONEXISTING_TABLE, RangeRequest.all(), AtlasDbConstants.MAX_TS)
                .hasNext();
    }

    @Test
    public void testCannotModifyValuesAfterWrite() {
        byte[] data = new byte[1];
        byte[] originalData = copyOf(data);
        writeToCell(TEST_CELL, data);

        modifyValue(data);

        assertThat(getForCell(TEST_CELL), is(originalData));
    }

    @Test
    public void testCannotModifyValuesAfterGetRows() {
        byte[] originalData = new byte[1];
        writeToCell(TEST_CELL, originalData);

        modifyValue(getRowsForCell(TEST_CELL));

        assertThat(getRowsForCell(TEST_CELL), is(originalData));
    }

    @Test
    public void testCannotModifyValuesAfterGet() {
        byte[] originalData = new byte[1];
        writeToCell(TEST_CELL, originalData);

        modifyValue(getForCell(TEST_CELL));

        assertThat(getForCell(TEST_CELL), is(originalData));
    }

    @Test
    public void testCannotModifyValuesAfterGetRange() {
        byte[] originalData = new byte[1];
        writeToCell(TEST_CELL, originalData);

        modifyValue(getOnlyItemInTableRange());

        assertThat(getOnlyItemInTableRange(), is(originalData));
    }

    private void modifyValue(byte[] retrievedValue) {
        retrievedValue[0] = (byte) 50;
    }

    private byte[] copyOf(byte[] contents) {
        return Arrays.copyOf(contents, contents.length);
    }

    private void writeToCell(Cell cell, byte[] data) {
        Value val = Value.create(data, TEST_TIMESTAMP + 1);
        keyValueService.putWithTimestamps(TEST_TABLE, ImmutableMultimap.of(cell, val));
    }

    private byte[] getRowsForCell(Cell cell) {
        return keyValueService.getRows(TEST_TABLE, ImmutableSet.of(cell.getRowName()),
                ColumnSelection.all(),
                TEST_TIMESTAMP + 3)
                .get(cell).getContents();
    }

    private byte[] getForCell(Cell cell) {
        return keyValueService.get(TEST_TABLE, ImmutableMap.of(cell, TEST_TIMESTAMP + 3)).get(cell).getContents();
    }

    private byte[] getOnlyItemInTableRange() {
        try (ClosableIterator<RowResult<Value>> rangeIterator =
                     keyValueService.getRange(TEST_TABLE, RangeRequest.all(), TEST_TIMESTAMP + 3)) {
            byte[] contents = rangeIterator.next().getOnlyColumnValue().getContents();

            assertFalse("There should only be one row in the table", rangeIterator.hasNext());
            return contents;
        }
    }

    @Test
    public void shouldAllowNotHavingAnyDynamicColumns() {
        keyValueService.createTable(DynamicColumnTable.reference(), DynamicColumnTable.metadata());

        byte[] row = PtBytes.toBytes(123L);
        Cell cell = Cell.create(row, dynamicColumn(1));

        Map<Cell, Long> valueToGet = ImmutableMap.of(cell, AtlasDbConstants.MAX_TS);

        assertThat(keyValueService.get(DynamicColumnTable.reference(), valueToGet), is(Collections.emptyMap()));
    }

    @Test
    public void shouldAllowRemovingAllCellsInDynamicColumns() {
        keyValueService.createTable(DynamicColumnTable.reference(), DynamicColumnTable.metadata());

        byte[] row = PtBytes.toBytes(123L);
        byte[] value = PtBytes.toBytes(123L);
        long timestamp = 456L;

        Cell cell1 = Cell.create(row, dynamicColumn(1));
        Cell cell2 = Cell.create(row, dynamicColumn(2));

        Map<Cell, Long> valuesToDelete = ImmutableMap.of(cell1, timestamp, cell2, timestamp);
        Map<Cell, byte[]> valuesToPut = ImmutableMap.of(cell1, value, cell2, value);

        keyValueService.put(DynamicColumnTable.reference(), valuesToPut, timestamp);
        keyValueService.delete(DynamicColumnTable.reference(), Multimaps.forMap(valuesToDelete));

        Map<Cell, Value> values = keyValueService.getRows(
                DynamicColumnTable.reference(),
                ImmutableList.of(row),
                ColumnSelection.all(),
                AtlasDbConstants.MAX_TS);

        assertThat(values, is(Collections.emptyMap()));
    }

    @Test
    public void shouldAllowSameTablenameDifferentNamespace() {
        TableReference fooBar = TableReference.createUnsafe("foo.bar");
        TableReference bazBar = TableReference.createUnsafe("baz.bar");

        // try create table in same call
        keyValueService.createTables(
                ImmutableMap.of(
                        fooBar, AtlasDbConstants.GENERIC_TABLE_METADATA,
                        bazBar, AtlasDbConstants.GENERIC_TABLE_METADATA));

        // try create table spanned over different calls
        keyValueService.createTable(fooBar, AtlasDbConstants.GENERIC_TABLE_METADATA);
        keyValueService.createTable(bazBar, AtlasDbConstants.GENERIC_TABLE_METADATA);

        // test tables actually created
        assertThat(keyValueService.getAllTableNames(), hasItems(fooBar, bazBar));

        // clean up
        keyValueService.dropTables(ImmutableSet.of(fooBar, bazBar));
    }

    @Test
    public void truncateShouldBeIdempotent() {
        TableReference fooBar = TableReference.createUnsafe("foo.bar");
        keyValueService.createTable(fooBar, AtlasDbConstants.GENERIC_TABLE_METADATA);

        keyValueService.truncateTable(fooBar);
        keyValueService.truncateTable(fooBar);

        keyValueService.dropTable(fooBar);
    }

    @Test
    public void truncateOfNonExistantTableShouldThrow() {
        try {
            keyValueService.truncateTable(TEST_NONEXISTING_TABLE);
            Assert.fail("truncate must throw on failure");
        } catch (RuntimeException e) {
            // expected
        }
    }

    @Test
    public void dropTableShouldBeIdempotent() {
        keyValueService.dropTable(TEST_NONEXISTING_TABLE);
        keyValueService.dropTable(TEST_NONEXISTING_TABLE);
    }

    @Test
    public void createTableShouldBeIdempotent() {
        keyValueService.createTable(TEST_TABLE, AtlasDbConstants.GENERIC_TABLE_METADATA);
        keyValueService.createTable(TEST_TABLE, AtlasDbConstants.GENERIC_TABLE_METADATA);
    }

    @Test
    public void compactingShouldNotFail() {
        keyValueService.compactInternally(TEST_TABLE);
    }

    @Test
    public void clusterAvailabilityStatusShouldBeAllAvailable() {
        assertThat(keyValueService.getClusterAvailabilityStatus(), is(ClusterAvailabilityStatus.ALL_AVAILABLE));
    }

    private static byte[] row(int number) {
        return PtBytes.toBytes("row" + number);
    }

    private static byte[] column(int number) {
        return PtBytes.toBytes("column" + number);
    }

    private static byte[] val(int row, int col) {
        return PtBytes.toBytes("value" + row + col);
    }

    private byte[] dynamicColumn(long columnId) {
        return PtBytes.toBytes(columnId);
    }

    protected void putTestDataForRowsZeroOneAndTwo() {
        keyValueService.put(TEST_TABLE,
                ImmutableMap.of(Cell.create(row(0), column(0)), val(0, 5)), TEST_TIMESTAMP);
        keyValueService.put(TEST_TABLE,
                ImmutableMap.of(Cell.create(row(1), column(0)), val(0, 5)), TEST_TIMESTAMP);
        keyValueService.put(TEST_TABLE,
                ImmutableMap.of(Cell.create(row(2), column(0)), val(0, 5)), TEST_TIMESTAMP);
    }

    protected void putTestDataForMultipleTimestamps() {
        keyValueService.put(TEST_TABLE,
                ImmutableMap.of(TEST_CELL, val(0, 5)), TEST_TIMESTAMP);
        keyValueService.put(TEST_TABLE,
                ImmutableMap.of(TEST_CELL, val(0, 7)), TEST_TIMESTAMP + 1);
    }

    protected void putTestDataForSingleTimestamp() {
        /*      | column0     column1     column2
         * -----+---------------------------------
         * row0 | value00     value01     -
         * row1 | value10     -           value12
         * row2 | -           value21     value22
         */
        Map<Cell, byte[]> values = new HashMap<>();
        values.put(TEST_CELL, val(0, 0));
        values.put(Cell.create(row(0), column(1)), val(0, 1));
        values.put(Cell.create(row(1), column(0)), val(1, 0));
        values.put(Cell.create(row(1), column(2)), val(1, 2));
        values.put(Cell.create(row(2), column(1)), val(2, 1));
        values.put(Cell.create(row(2), column(2)), val(2, 2));
        keyValueService.put(TEST_TABLE, values, TEST_TIMESTAMP);
    }

    private TableReference createTableWithNamedColumns(int numColumns) {
        TableReference tableRef = TableReference.createFromFullyQualifiedName(
                "ns.pt_kvs_test_named_cols_" + numColumns);
        List<NamedColumnDescription> columns = new ArrayList<>();
        for (int i = 1; i <= numColumns; ++i) {
            columns.add(new NamedColumnDescription(
                    "c" + i, "column" + i, ColumnValueDescription.forType(ValueType.BLOB)));
        }
        keyValueService.createTable(tableRef,
                new TableMetadata(
                        new NameMetadataDescription(),
                        new ColumnMetadataDescription(columns),
                        ConflictHandler.RETRY_ON_WRITE_WRITE,
                        TableMetadataPersistence.LogSafety.SAFE).persistToBytes());
        keyValueService.truncateTable(tableRef);
        return tableRef;
    }
}<|MERGE_RESOLUTION|>--- conflicted
+++ resolved
@@ -1446,15 +1446,9 @@
             // Legal
         }
 
-<<<<<<< HEAD
         assertThatThrownBy(() -> keyValueService.putUnlessExists(TEST_TABLE, ImmutableMap.of(TEST_CELL, val(0, 0))))
                 .isInstanceOf(KeyAlreadyExistsException.class)
                 .as("putUnlessExists must throw when overwriting the same cell!");
-=======
-        assertThatThrownBy(() -> keyValueService.putUnlessExists(TEST_TABLE, ImmutableMap.of(TEST_CELL, value00)))
-                .as("putUnlessExists must throw when overwriting the same cell!")
-                .isInstanceOf(KeyAlreadyExistsException.class);
->>>>>>> 4d08e198
     }
 
     @Test
