--- conflicted
+++ resolved
@@ -67,10 +67,6 @@
 import com.palantir.atlasdb.config.TimeLockClientConfig;
 import com.palantir.atlasdb.factory.Leaders.LocalPaxosServices;
 import com.palantir.atlasdb.factory.startup.TimeLockMigrator;
-<<<<<<< HEAD
-import com.palantir.atlasdb.factory.timelock.ImmutableTimestampBridgingTimeLockService;
-=======
->>>>>>> 1ed7b552
 import com.palantir.atlasdb.factory.timelock.TimestampCorroboratingTimelockService;
 import com.palantir.atlasdb.factory.timestamp.FreshTimestampSupplierAdapter;
 import com.palantir.atlasdb.http.AtlasDbFeignTargetFactory;
@@ -653,26 +649,8 @@
                 invalidator,
                 userAgent);
         return withMetrics(metricsManager,
-<<<<<<< HEAD
-                        withRefreshingLockService(
-                                withBridgingTimelockService(lockAndTimestampServices)));
-    }
-
-    private static LockAndTimestampServices withCorroboratingTimestampService(
-            LockAndTimestampServices lockAndTimestampServices,
-            TimestampCorroboratingTimelockService corroboratingTimelockService) {
-        TimestampService corroboratingTimestampService =
-                new TimelockTimestampServiceAdapter(corroboratingTimelockService);
-
-        return ImmutableLockAndTimestampServices.builder()
-                .from(lockAndTimestampServices)
-                .timelock(corroboratingTimelockService)
-                .timestamp(corroboratingTimestampService)
-                .build();
-=======
                 withCorroboratingTimestampService(
                         withRefreshingLockService(lockAndTimestampServices)));
->>>>>>> 1ed7b552
     }
 
     private static LockAndTimestampServices withCorroboratingTimestampService(
