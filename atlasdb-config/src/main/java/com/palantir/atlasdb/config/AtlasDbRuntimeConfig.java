/*
 * Copyright 2017 Palantir Technologies, Inc. All rights reserved.
 *
 * Licensed under the BSD-3 License (the "License");
 * you may not use this file except in compliance with the License.
 * You may obtain a copy of the License at
 *
 * http://opensource.org/licenses/BSD-3-Clause
 *
 * Unless required by applicable law or agreed to in writing, software
 * distributed under the License is distributed on an "AS IS" BASIS,
 * WITHOUT WARRANTIES OR CONDITIONS OF ANY KIND, either express or implied.
 * See the License for the specific language governing permissions and
 * limitations under the License.
 */

package com.palantir.atlasdb.config;

import java.util.Optional;

import org.immutables.value.Value;

import com.fasterxml.jackson.databind.annotation.JsonDeserialize;
import com.fasterxml.jackson.databind.annotation.JsonSerialize;
import com.palantir.atlasdb.AtlasDbConstants;
import com.palantir.remoting.api.config.service.ServiceConfiguration;

@JsonDeserialize(as = ImmutableAtlasDbRuntimeConfig.class)
@JsonSerialize(as = ImmutableAtlasDbRuntimeConfig.class)
@Value.Immutable
public abstract class AtlasDbRuntimeConfig {

    @Value.Default
    public SweepConfig sweep() {
        return SweepConfig.defaultSweepConfig();
    }

    /**
     * Returns a configuration for this timestamp client.
     */
    @Value.Default
    public TimestampClientConfig timestampClient() {
        return ImmutableTimestampClientConfig.builder().build();
    }

    @Value.Default
    public TransactionConfig transaction() {
        return ImmutableTransactionConfig.builder().build();
    }

    /**
     * The number of timestamps to cache that we have seen in previous reads.
     * This will use somewhere around 90MB of heap memory per million timestamps because of various overheads
     * from Java Objects and the cache's LRU tracking.
     *
     * Probably the only reason to configure away from the default would be a service that can afford the heap usage,
     * and has read patterns that deal with a very large working set of existing transactions.
     */
    @Value.Default
    public long getTimestampCacheSize() {
        return AtlasDbConstants.DEFAULT_TIMESTAMP_CACHE_SIZE;
    }

<<<<<<< HEAD
    public abstract Optional<ServiceConfiguration> getQosServiceConfiguration();
=======
    /**
     * Runtime live-reloadable parameters for communicating with TimeLock.
     *
     * This value is ignored if the install config does not specify usage of TimeLock.
     * We do not currently support live reloading from a leader block or using embedded services to using TimeLock.
     */
    public abstract Optional<TimeLockRuntimeConfig> timelockRuntime();
>>>>>>> 22e129ab

    public static ImmutableAtlasDbRuntimeConfig defaultRuntimeConfig() {
        return ImmutableAtlasDbRuntimeConfig.builder().build();
    }
}<|MERGE_RESOLUTION|>--- conflicted
+++ resolved
@@ -61,9 +61,8 @@
         return AtlasDbConstants.DEFAULT_TIMESTAMP_CACHE_SIZE;
     }
 
-<<<<<<< HEAD
     public abstract Optional<ServiceConfiguration> getQosServiceConfiguration();
-=======
+
     /**
      * Runtime live-reloadable parameters for communicating with TimeLock.
      *
@@ -71,7 +70,6 @@
      * We do not currently support live reloading from a leader block or using embedded services to using TimeLock.
      */
     public abstract Optional<TimeLockRuntimeConfig> timelockRuntime();
->>>>>>> 22e129ab
 
     public static ImmutableAtlasDbRuntimeConfig defaultRuntimeConfig() {
         return ImmutableAtlasDbRuntimeConfig.builder().build();
