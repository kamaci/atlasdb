/**
 * Copyright 2015 Palantir Technologies
 *
 * Licensed under the BSD-3 License (the "License");
 * you may not use this file except in compliance with the License.
 * You may obtain a copy of the License at
 *
 * http://opensource.org/licenses/BSD-3-Clause
 *
 * Unless required by applicable law or agreed to in writing, software
 * distributed under the License is distributed on an "AS IS" BASIS,
 * WITHOUT WARRANTIES OR CONDITIONS OF ANY KIND, either express or implied.
 * See the License for the specific language governing permissions and
 * limitations under the License.
 */
package com.palantir.atlasdb.keyvalue.impl;

import java.util.Collection;
import java.util.Map;
import java.util.Map.Entry;
import java.util.Set;

import com.google.common.collect.ForwardingObject;
import com.google.common.collect.Maps;
import com.google.common.collect.Multimap;
import com.palantir.atlasdb.keyvalue.NamespacedKeyValueService;
import com.palantir.atlasdb.keyvalue.api.BatchColumnRangeSelection;
import com.palantir.atlasdb.keyvalue.api.Cell;
import com.palantir.atlasdb.keyvalue.api.ColumnRangeSelection;
import com.palantir.atlasdb.keyvalue.api.ColumnSelection;
import com.palantir.atlasdb.keyvalue.api.KeyAlreadyExistsException;
import com.palantir.atlasdb.keyvalue.api.KeyValueService;
import com.palantir.atlasdb.keyvalue.api.RangeRequest;
import com.palantir.atlasdb.keyvalue.api.RowColumnRangeIterator;
import com.palantir.atlasdb.keyvalue.api.RowResult;
import com.palantir.atlasdb.keyvalue.api.TableReference;
import com.palantir.atlasdb.keyvalue.api.Value;
import com.palantir.common.base.ClosableIterator;
import com.palantir.util.paging.TokenBackedBasicResultsPage;

public class NamespaceMappingKeyValueService extends ForwardingObject implements KeyValueService {
    private final NamespacedKeyValueService delegate;

    public static NamespaceMappingKeyValueService create(NamespacedKeyValueService delegate) {
        return new NamespaceMappingKeyValueService(delegate);
    }

    NamespaceMappingKeyValueService(NamespacedKeyValueService delegate) {
        this.delegate = delegate;
    }

    @Override
    protected NamespacedKeyValueService delegate() {
        return delegate;
    }

    @Override
    public void createTable(TableReference tableRef, byte[] tableMetadata) {
        delegate().createTable(tableRef, tableMetadata);
    }

    @Override
    public void delete(TableReference tableRef, Multimap<Cell, Long> keys) {
        delegate().delete(tableRef, keys);
    }

    @Override
    public Multimap<Cell, Long> getAllTimestamps(TableReference tableRef, Set<Cell> keys, long timestamp) {
        return delegate().getAllTimestamps(tableRef, keys, timestamp);
    }

    @Override
    public void dropTable(TableReference tableRef) {
        delegate().dropTable(tableRef);
    }

    @Override
    public void dropTables(Set<TableReference> tableRefs) {
        delegate().dropTables(tableRefs);
    }

    @Override
    public Map<Cell, Value> get(TableReference tableRef, Map<Cell, Long> timestampByCell) {
        return delegate().get(tableRef, timestampByCell);
    }

    @Override
    public Map<Cell, Value> getRows(TableReference tableRef, Iterable<byte[]> rows,
                                    ColumnSelection columnSelection, long timestamp) {
        return delegate().getRows(tableRef, rows, columnSelection, timestamp);
    }

    @Override
<<<<<<< HEAD
    public Map<byte[], RowColumnRangeIterator> getRowsColumnRange(TableReference tableRef, Iterable<byte[]> rows, BatchColumnRangeSelection columnRangeSelection, long timestamp) {
=======
    public Map<byte[], RowColumnRangeIterator> getRowsColumnRange(
            TableReference tableRef,
            Iterable<byte[]> rows,
            ColumnRangeSelection columnRangeSelection,
            long timestamp) {
>>>>>>> 364f0fba
        return delegate().getRowsColumnRange(tableRef, rows, columnRangeSelection, timestamp);
    }

    @Override
    public RowColumnRangeIterator getRowsColumnRange(TableReference tableRef,
                                                     Iterable<byte[]> rows,
                                                     ColumnRangeSelection columnRangeSelection,
                                                     int cellBatchHint,
                                                     long timestamp) {
        return delegate().getRowsColumnRange(tableRef, rows, columnRangeSelection, cellBatchHint, timestamp);
    }

    @Override
    public Map<Cell, Long> getLatestTimestamps(TableReference tableRef, Map<Cell, Long> timestampByCell) {
        return delegate().getLatestTimestamps(tableRef, timestampByCell);
    }

    @Override
    public ClosableIterator<RowResult<Value>> getRange(
            TableReference tableRef,
            RangeRequest rangeRequest,
            long timestamp) {
        return delegate().getRange(tableRef, rangeRequest, timestamp);
    }

    @Override
    public ClosableIterator<RowResult<Set<Long>>> getRangeOfTimestamps(
            TableReference tableRef,
            RangeRequest rangeRequest,
            long timestamp) {
        return delegate().getRangeOfTimestamps(tableRef, rangeRequest, timestamp);
    }

    @Override
    public ClosableIterator<RowResult<Set<Value>>> getRangeWithHistory(TableReference tableRef,
                                                                       RangeRequest rangeRequest,
                                                                       long timestamp) {
        return delegate().getRangeWithHistory(tableRef, rangeRequest, timestamp);
    }

    @Override
    public Map<RangeRequest, TokenBackedBasicResultsPage<RowResult<Value>, byte[]>> getFirstBatchForRanges(
            TableReference tableRef,
            Iterable<RangeRequest> rangeRequests,
            long timestamp) {
        return delegate().getFirstBatchForRanges(tableRef, rangeRequests, timestamp);
    }

    @Override
    public void put(TableReference tableRef, Map<Cell, byte[]> values, long timestamp) {
        delegate().put(tableRef, values, timestamp);
    }

    @Override
    public void putWithTimestamps(TableReference tableRef, Multimap<Cell, Value> cellValues) {
        delegate().putWithTimestamps(tableRef, cellValues);
    }

    @Override
    public void multiPut(Map<TableReference, ? extends Map<Cell, byte[]>> valuesByTable, long timestamp) {
        Map<TableReference, ? extends Map<Cell, byte[]>> map = getNamespacedMap(valuesByTable);
        delegate().multiPut(map, timestamp);
    }

    private <T> Map<TableReference, T> getNamespacedMap(Map<TableReference, T> map) {
        Map<TableReference, T> namespacedMap = Maps.newHashMap();
        for (Entry<TableReference, T> e : map.entrySet()) {
            namespacedMap.put(e.getKey(), e.getValue());
        }
        return namespacedMap;
    }

    @Override
    public void putUnlessExists(TableReference tableRef, Map<Cell, byte[]> values)
            throws KeyAlreadyExistsException {
        delegate().putUnlessExists(tableRef, values);
    }

    @Override
    public void truncateTable(TableReference tableRef) {
        delegate().truncateTable(tableRef);
    }

    @Override
    public void truncateTables(Set<TableReference> tableRefs) {
        delegate().truncateTables(tableRefs);
    }

    @Override
    public byte[] getMetadataForTable(TableReference tableRef) {
        return delegate().getMetadataForTable(tableRef);
    }

    @Override
    public Map<TableReference, byte[]> getMetadataForTables() {
        return delegate().getMetadataForTables();
    }

    @Override
    public void putMetadataForTable(TableReference tableRef, byte[] metadata) {
        delegate().putMetadataForTable(tableRef, metadata);
    }

    @Override
    public Set<TableReference> getAllTableNames() {
        return delegate().getAllTableNames();
    }

    @Override
    public void addGarbageCollectionSentinelValues(TableReference tableRef, Set<Cell> cells) {
        delegate().addGarbageCollectionSentinelValues(tableRef, cells);
    }

    @Override
    public void initializeFromFreshInstance() {
        delegate().initializeFromFreshInstance();
    }

    @Override
    public void close() {
        delegate().close();
    }

    @Override
    public void teardown() {
        delegate().teardown();
    }

    @Override
    public Collection<? extends KeyValueService> getDelegates() {
        return delegate().getDelegates();
    }

    @Override
    public void createTables(Map<TableReference, byte[]> tableRefToTableMetadata) {
        Map<TableReference, byte[]> tableReferencesToTableMetadata =
                Maps.newHashMapWithExpectedSize(tableRefToTableMetadata.size());
        for (Entry<TableReference, byte[]> tableToMetadata : tableRefToTableMetadata.entrySet()) {
            tableReferencesToTableMetadata.put(tableToMetadata.getKey(), tableToMetadata.getValue());
        }
        delegate().createTables(tableReferencesToTableMetadata);
    }

    @Override
    public void putMetadataForTables(Map<TableReference, byte[]> tableRefToMetadata) {
        Map<TableReference, byte[]> tableReferencesToMetadata =
                Maps.newHashMapWithExpectedSize(tableRefToMetadata.size());
        for (Entry<TableReference, byte[]> tableToMetadataEntry : tableRefToMetadata.entrySet()) {
            tableReferencesToMetadata.put(tableToMetadataEntry.getKey(), tableToMetadataEntry.getValue());
        }
        delegate().putMetadataForTables(tableReferencesToMetadata);
    }

    @Override
    public void compactInternally(TableReference tableRef) {
        delegate().compactInternally(tableRef);
    }
}<|MERGE_RESOLUTION|>--- conflicted
+++ resolved
@@ -91,15 +91,11 @@
     }
 
     @Override
-<<<<<<< HEAD
-    public Map<byte[], RowColumnRangeIterator> getRowsColumnRange(TableReference tableRef, Iterable<byte[]> rows, BatchColumnRangeSelection columnRangeSelection, long timestamp) {
-=======
     public Map<byte[], RowColumnRangeIterator> getRowsColumnRange(
             TableReference tableRef,
             Iterable<byte[]> rows,
-            ColumnRangeSelection columnRangeSelection,
-            long timestamp) {
->>>>>>> 364f0fba
+            BatchColumnRangeSelection columnRangeSelection,
+            long timestamp) {
         return delegate().getRowsColumnRange(tableRef, rows, columnRangeSelection, timestamp);
     }
 
