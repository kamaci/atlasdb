/*
 * (c) Copyright 2018 Palantir Technologies Inc. All rights reserved.
 *
 * Licensed under the Apache License, Version 2.0 (the "License");
 * you may not use this file except in compliance with the License.
 * You may obtain a copy of the License at
 *
 *     http://www.apache.org/licenses/LICENSE-2.0
 *
 * Unless required by applicable law or agreed to in writing, software
 * distributed under the License is distributed on an "AS IS" BASIS,
 * WITHOUT WARRANTIES OR CONDITIONS OF ANY KIND, either express or implied.
 * See the License for the specific language governing permissions and
 * limitations under the License.
 */
package com.palantir.atlasdb.sweep.queue;

import static org.mockito.Mockito.spy;

import java.util.ArrayList;
import java.util.List;
import java.util.Objects;

import org.assertj.core.api.Assertions;
import org.junit.Before;

import com.google.common.collect.ImmutableList;
import com.palantir.atlasdb.encoding.PtBytes;
import com.palantir.atlasdb.keyvalue.api.Cell;
import com.palantir.atlasdb.keyvalue.api.KeyAlreadyExistsException;
import com.palantir.atlasdb.keyvalue.api.KeyValueService;
import com.palantir.atlasdb.keyvalue.api.TableReference;
import com.palantir.atlasdb.keyvalue.api.WriteReference;
import com.palantir.atlasdb.keyvalue.impl.InMemoryKeyValueService;
import com.palantir.atlasdb.protos.generated.TableMetadataPersistence.SweepStrategy;
import com.palantir.atlasdb.sweep.Sweeper;
<<<<<<< HEAD
=======
import com.palantir.atlasdb.sweep.queue.clear.SafeTableClearerKeyValueService;
import com.palantir.atlasdb.table.description.ColumnMetadataDescription;
import com.palantir.atlasdb.table.description.NameMetadataDescription;
>>>>>>> 31501284
import com.palantir.atlasdb.table.description.TableMetadata;
import com.palantir.atlasdb.transaction.impl.TransactionConstants;
import com.palantir.atlasdb.transaction.service.TransactionService;
import com.palantir.atlasdb.transaction.service.TransactionServices;
import com.palantir.atlasdb.util.MetricsManager;
import com.palantir.atlasdb.util.MetricsManagers;

public abstract class AbstractSweepQueueTest {
    static final TableReference TABLE_CONS = TableReference.createFromFullyQualifiedName("test.conservative");
    static final TableReference TABLE_THOR = TableReference.createFromFullyQualifiedName("test.thorough");
    static final TableReference TABLE_NOTH = TableReference.createFromFullyQualifiedName("test.nothing");
    static final Cell DEFAULT_CELL = Cell.create(new byte[] {'r'}, new byte[] {'c'});
    static final long TS = SweepQueueUtils.TS_COARSE_GRANULARITY + 100L;
    static final long TS2 = 2 * TS;
    static final long TS_FINE_PARTITION = SweepQueueUtils.tsPartitionFine(TS);
    static final long TS2_FINE_PARTITION = SweepQueueUtils.tsPartitionFine(TS2);
    static final int DEFAULT_SHARDS = 8;
    static final int FIXED_SHARD = WriteInfo.write(TABLE_CONS, getCellWithFixedHash(0), 0L).toShard(DEFAULT_SHARDS);
    static final int CONS_SHARD = WriteInfo.tombstone(TABLE_CONS, DEFAULT_CELL, 0).toShard(DEFAULT_SHARDS);
    static final int THOR_SHARD = WriteInfo.tombstone(TABLE_THOR, DEFAULT_CELL, 0).toShard(DEFAULT_SHARDS);

    int numShards;
    long immutableTs;
    long unreadableTs;
    int shardCons;
    int shardThor;

    protected MetricsManager metricsManager;

    KeyValueService spiedKvs;
    SpecialTimestampsSupplier timestampsSupplier;
    WriteInfoPartitioner partitioner;
    TransactionService txnService;

    @Before
    public void setup() {
        numShards = DEFAULT_SHARDS;
        unreadableTs = SweepQueueUtils.TS_COARSE_GRANULARITY * 5;
        immutableTs = SweepQueueUtils.TS_COARSE_GRANULARITY * 5;

        metricsManager = MetricsManagers.createForTests();
<<<<<<< HEAD
        spiedKvs = spy(new InMemoryKeyValueService(true));
        spiedKvs.createTable(TABLE_CONS, metadataBytes(SweepStrategy.CONSERVATIVE));
        spiedKvs.createTable(TABLE_THOR, metadataBytes(SweepStrategy.THOROUGH));
        spiedKvs.createTable(TABLE_NOTH, metadataBytes(SweepStrategy.NOTHING));
        timestampsSupplier = new SpecialTimestampsSupplier(() -> unreadableTs, () -> immutableTs);
=======
        timestampsSupplier = new SpecialTimestampsSupplier(() -> unreadableTs, () -> immutableTs);
        spiedKvs = spy(new SafeTableClearerKeyValueService(
                timestampsSupplier::getImmutableTimestamp, new InMemoryKeyValueService(true)));
        spiedKvs.createTable(TABLE_CONS, metadataBytes(TableMetadataPersistence.SweepStrategy.CONSERVATIVE));
        spiedKvs.createTable(TABLE_THOR, metadataBytes(TableMetadataPersistence.SweepStrategy.THOROUGH));
        spiedKvs.createTable(TABLE_NOTH, metadataBytes(TableMetadataPersistence.SweepStrategy.NOTHING));
>>>>>>> 31501284
        partitioner = new WriteInfoPartitioner(spiedKvs, () -> numShards);
        txnService = TransactionServices.createTransactionService(spiedKvs);
    }

    static byte[] metadataBytes(SweepStrategy sweepStrategy) {
        return TableMetadata.builder()
                .sweepStrategy(sweepStrategy)
                .build()
                .persistToBytes();
    }

    int writeToDefaultCellCommitted(SweepQueueTable queueWriter, long timestamp, TableReference tableRef) {
        return writeToCellCommitted(queueWriter, timestamp, DEFAULT_CELL, tableRef);
    }

    int writeToCellCommitted(SweepQueueTable queueWriter, long timestamp, Cell cell, TableReference tableRef) {
        putTimestampIntoTransactionTable(timestamp, timestamp);
        return write(queueWriter, timestamp, cell, false, tableRef);
    }

    int writeToDefaultCellUncommitted(SweepQueueTable queueWriter, long ts, TableReference tableRef) {
        return write(queueWriter, ts, DEFAULT_CELL, false, tableRef);
    }

    int writeToDefaultCellAborted(SweepQueueTable queueWriter, long timestamp, TableReference tableRef) {
        putTimestampIntoTransactionTable(timestamp, TransactionConstants.FAILED_COMMIT_TS);
        return write(queueWriter, timestamp, DEFAULT_CELL, false, tableRef);
    }

    int writeToDefaultCellCommitedAt(SweepQueueTable queueWriter, long startTs, long commitTs,
            TableReference tableRef) {
        putTimestampIntoTransactionTable(startTs, commitTs);
        return write(queueWriter, startTs, DEFAULT_CELL, false, tableRef);
    }

    int putTombstoneToDefaultCommitted(SweepQueueTable queueWriter, long timestamp, TableReference tableRef) {
        putTimestampIntoTransactionTable(timestamp, timestamp);
        return write(queueWriter, timestamp, DEFAULT_CELL, true, tableRef);
    }

    private int write(SweepQueueTable writer, long ts, Cell cell, boolean isTombstone, TableReference tableRef) {
        WriteInfo write = WriteInfo.of(WriteReference.of(tableRef, cell, isTombstone), ts);
        writer.enqueue(ImmutableList.of(write));
        return write.toShard(numShards);
    }

    void putTimestampIntoTransactionTable(long ts, long commitTs) {
        try {
            txnService.putUnlessExists(ts, commitTs);
        } catch (KeyAlreadyExistsException e) {
            // this is fine if the existing key is what we wanted
            Assertions.assertThat(txnService.get(ts)).isEqualTo(commitTs);
        }
    }

    List<WriteInfo> writeToCellsInFixedShard(SweepQueueTable writer, long ts, int number, TableReference tableRef) {
        List<WriteInfo> result = new ArrayList<>();
        for (long i = 0; i < number; i++) {
            Cell cell = getCellWithFixedHash(i);
            result.add(WriteInfo.write(tableRef, cell, ts));
        }
        putTimestampIntoTransactionTable(ts, ts);
        writer.enqueue(result);
        return result;
    }

    static Cell getCellWithFixedHash(long seed) {
        return Cell.create(PtBytes.toBytes(seed), PtBytes.toBytes(seed));
    }

    boolean isTransactionAborted(long txnTimestamp) {
        return Objects.equals(TransactionConstants.FAILED_COMMIT_TS, txnService.get(txnTimestamp));
    }

    long getSweepTsCons() {
        return Sweeper.CONSERVATIVE.getSweepTimestamp(timestampsSupplier);
    }

    void runWithConservativeSweepTimestamp(Runnable runnable, long desiredSweepTimestamp) {
        immutableTs = desiredSweepTimestamp;
        unreadableTs = desiredSweepTimestamp;
        runnable.run();
    }
}<|MERGE_RESOLUTION|>--- conflicted
+++ resolved
@@ -34,12 +34,7 @@
 import com.palantir.atlasdb.keyvalue.impl.InMemoryKeyValueService;
 import com.palantir.atlasdb.protos.generated.TableMetadataPersistence.SweepStrategy;
 import com.palantir.atlasdb.sweep.Sweeper;
-<<<<<<< HEAD
-=======
 import com.palantir.atlasdb.sweep.queue.clear.SafeTableClearerKeyValueService;
-import com.palantir.atlasdb.table.description.ColumnMetadataDescription;
-import com.palantir.atlasdb.table.description.NameMetadataDescription;
->>>>>>> 31501284
 import com.palantir.atlasdb.table.description.TableMetadata;
 import com.palantir.atlasdb.transaction.impl.TransactionConstants;
 import com.palantir.atlasdb.transaction.service.TransactionService;
@@ -81,20 +76,12 @@
         immutableTs = SweepQueueUtils.TS_COARSE_GRANULARITY * 5;
 
         metricsManager = MetricsManagers.createForTests();
-<<<<<<< HEAD
-        spiedKvs = spy(new InMemoryKeyValueService(true));
+        timestampsSupplier = new SpecialTimestampsSupplier(() -> unreadableTs, () -> immutableTs);
+        spiedKvs = spy(new SafeTableClearerKeyValueService(
+                timestampsSupplier::getImmutableTimestamp, new InMemoryKeyValueService(true)));
         spiedKvs.createTable(TABLE_CONS, metadataBytes(SweepStrategy.CONSERVATIVE));
         spiedKvs.createTable(TABLE_THOR, metadataBytes(SweepStrategy.THOROUGH));
         spiedKvs.createTable(TABLE_NOTH, metadataBytes(SweepStrategy.NOTHING));
-        timestampsSupplier = new SpecialTimestampsSupplier(() -> unreadableTs, () -> immutableTs);
-=======
-        timestampsSupplier = new SpecialTimestampsSupplier(() -> unreadableTs, () -> immutableTs);
-        spiedKvs = spy(new SafeTableClearerKeyValueService(
-                timestampsSupplier::getImmutableTimestamp, new InMemoryKeyValueService(true)));
-        spiedKvs.createTable(TABLE_CONS, metadataBytes(TableMetadataPersistence.SweepStrategy.CONSERVATIVE));
-        spiedKvs.createTable(TABLE_THOR, metadataBytes(TableMetadataPersistence.SweepStrategy.THOROUGH));
-        spiedKvs.createTable(TABLE_NOTH, metadataBytes(TableMetadataPersistence.SweepStrategy.NOTHING));
->>>>>>> 31501284
         partitioner = new WriteInfoPartitioner(spiedKvs, () -> numShards);
         txnService = TransactionServices.createTransactionService(spiedKvs);
     }
