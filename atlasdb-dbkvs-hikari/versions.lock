--- conflicted
+++ resolved
@@ -19,10 +19,7 @@
             ]
         },
         "com.fasterxml.jackson.core:jackson-databind": {
-<<<<<<< HEAD
-            "locked": "2.8.6"
-=======
-            "locked": "2.6.7",
+            "locked": "2.8.6",
             "transitive": [
                 "com.fasterxml.jackson.datatype:jackson-datatype-guava",
                 "com.fasterxml.jackson.module:jackson-module-afterburner",
@@ -30,17 +27,16 @@
             ]
         },
         "com.fasterxml.jackson.datatype:jackson-datatype-guava": {
-            "locked": "2.6.7",
+            "locked": "2.8.6",
             "transitive": [
                 "com.palantir.remoting1:tracing"
             ]
         },
         "com.fasterxml.jackson.module:jackson-module-afterburner": {
-            "locked": "2.6.7",
-            "transitive": [
-                "com.palantir.remoting1:tracing"
-            ]
->>>>>>> 33b82941
+            "locked": "2.8.6",
+            "transitive": [
+                "com.palantir.remoting1:tracing"
+            ]
         },
         "com.google.code.findbugs:annotations": {
             "locked": "2.0.3",
@@ -210,10 +206,7 @@
             ]
         },
         "com.fasterxml.jackson.core:jackson-databind": {
-<<<<<<< HEAD
-            "locked": "2.8.6"
-=======
-            "locked": "2.6.7",
+            "locked": "2.8.6",
             "transitive": [
                 "com.fasterxml.jackson.datatype:jackson-datatype-guava",
                 "com.fasterxml.jackson.module:jackson-module-afterburner",
@@ -221,17 +214,16 @@
             ]
         },
         "com.fasterxml.jackson.datatype:jackson-datatype-guava": {
-            "locked": "2.6.7",
+            "locked": "2.8.6",
             "transitive": [
                 "com.palantir.remoting1:tracing"
             ]
         },
         "com.fasterxml.jackson.module:jackson-module-afterburner": {
-            "locked": "2.6.7",
-            "transitive": [
-                "com.palantir.remoting1:tracing"
-            ]
->>>>>>> 33b82941
+            "locked": "2.8.6",
+            "transitive": [
+                "com.palantir.remoting1:tracing"
+            ]
         },
         "com.google.code.findbugs:annotations": {
             "locked": "2.0.3",
