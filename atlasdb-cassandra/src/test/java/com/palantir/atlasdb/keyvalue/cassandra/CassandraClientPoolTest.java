--- conflicted
+++ resolved
@@ -64,11 +64,7 @@
 
     @Before
     public void setup() {
-<<<<<<< HEAD
-        AtlasDbMetrics.setMetricRegistries(new MetricRegistry(), DefaultTaggedMetricRegistry.getDefault());
-=======
         AtlasDbMetrics.setMetricRegistries(new MetricRegistry(), new DefaultTaggedMetricRegistry());
->>>>>>> f236d3b8
         this.metricRegistry = AtlasDbMetrics.getMetricRegistry();
     }
 
