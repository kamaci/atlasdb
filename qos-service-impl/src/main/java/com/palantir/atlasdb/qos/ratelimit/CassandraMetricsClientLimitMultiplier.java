/*
 * Copyright 2017 Palantir Technologies, Inc. All rights reserved.
 *
 * Licensed under the BSD-3 License (the "License");
 * you may not use this file except in compliance with the License.
 * You may obtain a copy of the License at
 *
 * http://opensource.org/licenses/BSD-3-Clause
 *
 * Unless required by applicable law or agreed to in writing, software
 * distributed under the License is distributed on an "AS IS" BASIS,
 * WITHOUT WARRANTIES OR CONDITIONS OF ANY KIND, either express or implied.
 * See the License for the specific language governing permissions and
 * limitations under the License.
 */

package com.palantir.atlasdb.qos.ratelimit;

import java.util.List;
import java.util.function.Supplier;
import java.util.stream.Collectors;

import com.palantir.atlasdb.qos.config.CassandraHealthMetric;
import com.palantir.atlasdb.qos.config.CassandraHealthMetricMeasurement;
import com.palantir.atlasdb.qos.config.ImmutableCassandraHealthMetricMeasurement;
import com.palantir.atlasdb.qos.config.QosCassandraMetricsInstallConfig;
import com.palantir.atlasdb.qos.config.QosCassandraMetricsRuntimeConfig;
import com.palantir.atlasdb.qos.config.QosPriority;
import com.palantir.atlasdb.qos.config.ThrottlingStrategy;
import com.palantir.cassandra.sidecar.metrics.CassandraMetricsService;
import com.palantir.remoting3.clients.ClientConfigurations;
import com.palantir.remoting3.jaxrs.JaxRsClient;

public final class CassandraMetricsClientLimitMultiplier implements ClientLimitMultiplier {
    private final CassandraMetricsService cassandraMetricClient;
    private ThrottlingStrategy throttlingStrategy;
    private Supplier<List<CassandraHealthMetric>> cassandraHealthMetrics;

    private CassandraMetricsClientLimitMultiplier(
            CassandraMetricsService cassandraMetricsService,
            ThrottlingStrategy throttlingStrategy,
            Supplier<List<CassandraHealthMetric>> cassandraHealthMetrics) {
        this.cassandraMetricClient = cassandraMetricsService;
        this.throttlingStrategy = throttlingStrategy;
        this.cassandraHealthMetrics = cassandraHealthMetrics;
    }

    public static ClientLimitMultiplier create(Supplier<QosCassandraMetricsRuntimeConfig> runtimeConfig,
            QosCassandraMetricsInstallConfig installConfig) {
        CassandraMetricsService metricsService = JaxRsClient.create(
                CassandraMetricsService.class,
                "qos-service",
                ClientConfigurations.of(installConfig.cassandraServiceConfig()));
        ThrottlingStrategy throttlingStrategy = ThrottlingStrategyFactory.getThrottlingStrategy(
                installConfig.throttlingStrategy());
        return new CassandraMetricsClientLimitMultiplier(metricsService, throttlingStrategy,
                () -> runtimeConfig.get().cassandraHealthMetrics());
    }

    public double getClientLimitMultiplier(QosPriority qosPriority) {
<<<<<<< HEAD
        if (qosPriority == QosPriority.HIGH) {
            return 1.0; // don't lower the limit for HIGH priority clients.
        }

        List<CassandraHealthMetricMeasurement> cassandraHealthMetricMeasurements =
                cassandraHealthMetrics.get().stream().map(metric ->
                        ImmutableCassandraHealthMetricMeasurement.builder()
                                .currentValue(cassandraMetricClient.getMetric(
                                        metric.type(),
                                        metric.name(),
                                        metric.attribute(),
                                        metric.additionalParams()))
                                .lowerLimit(metric.lowerLimit())
                                .upperLimit(metric.upperLimit())
                                .build())
                        .collect(Collectors.toList());
=======
        List<CassandraHealthMetricMeasurement> cassandraHealthMetricMeasurements =
                getCassandraHealthMetricMeasurements(config.get().cassandraHealthMetrics());
>>>>>>> 9b635b4f

        return throttlingStrategy.getClientLimitMultiplier(cassandraHealthMetricMeasurements, qosPriority);
    }

    private List<CassandraHealthMetricMeasurement> getCassandraHealthMetricMeasurements(
            List<CassandraHealthMetric> metricsToMeasure) {
        return metricsToMeasure.stream().map(metric ->
                ImmutableCassandraHealthMetricMeasurement.builder()
                        .currentValue(cassandraMetricClient.getMetric(
                                metric.type(),
                                metric.name(),
                                metric.attribute(),
                                metric.additionalParams()))
                        .lowerLimit(metric.lowerLimit())
                        .upperLimit(metric.upperLimit())
                        .build())
                .collect(Collectors.toList());
    }
}<|MERGE_RESOLUTION|>--- conflicted
+++ resolved
@@ -58,34 +58,15 @@
     }
 
     public double getClientLimitMultiplier(QosPriority qosPriority) {
-<<<<<<< HEAD
         if (qosPriority == QosPriority.HIGH) {
             return 1.0; // don't lower the limit for HIGH priority clients.
         }
 
-        List<CassandraHealthMetricMeasurement> cassandraHealthMetricMeasurements =
-                cassandraHealthMetrics.get().stream().map(metric ->
-                        ImmutableCassandraHealthMetricMeasurement.builder()
-                                .currentValue(cassandraMetricClient.getMetric(
-                                        metric.type(),
-                                        metric.name(),
-                                        metric.attribute(),
-                                        metric.additionalParams()))
-                                .lowerLimit(metric.lowerLimit())
-                                .upperLimit(metric.upperLimit())
-                                .build())
-                        .collect(Collectors.toList());
-=======
-        List<CassandraHealthMetricMeasurement> cassandraHealthMetricMeasurements =
-                getCassandraHealthMetricMeasurements(config.get().cassandraHealthMetrics());
->>>>>>> 9b635b4f
-
-        return throttlingStrategy.getClientLimitMultiplier(cassandraHealthMetricMeasurements, qosPriority);
+        return throttlingStrategy.getClientLimitMultiplier(getCassandraHealthMetricMeasurements(), qosPriority);
     }
 
-    private List<CassandraHealthMetricMeasurement> getCassandraHealthMetricMeasurements(
-            List<CassandraHealthMetric> metricsToMeasure) {
-        return metricsToMeasure.stream().map(metric ->
+    private Supplier<List<CassandraHealthMetricMeasurement>> getCassandraHealthMetricMeasurements() {
+        return () -> cassandraHealthMetrics.get().stream().map(metric ->
                 ImmutableCassandraHealthMetricMeasurement.builder()
                         .currentValue(cassandraMetricClient.getMetric(
                                 metric.type(),
